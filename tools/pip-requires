--- conflicted
+++ resolved
@@ -19,9 +19,5 @@
 paramiko==2.4.2                                   # SSH2 protocol library
 Flask==1.0.2                                      # Python web framework
 fts3-rest-API==3.7.1; python_version == '2.7'     # FTS rest API
-<<<<<<< HEAD
-M2Crypto<0.33                                     # Dependency of FTS rest API; Temporary fix since 0.33 does not install on CC7
-=======
 M2Crypto<=0.35.2                                  # Dependency of FTS rest API; Temporary fix since 0.33 does not install on CC7
->>>>>>> 79e3b946
 MyProxyClient==2.1.0                              # myproxy client bindings