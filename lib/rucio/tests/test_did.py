--- conflicted
+++ resolved
@@ -35,12 +35,8 @@
                             get_metadata, set_metadata, get_did)
 from rucio.core.rse import get_rse_id
 from rucio.core.replica import add_replica
-<<<<<<< HEAD
-from rucio.db.constants import DIDType
-=======
 from rucio.db.sqla.constants import DIDType
 
->>>>>>> 3284e013
 from rucio.tests.common import rse_name_generator, scope_name_generator
 
 
