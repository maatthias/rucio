--- conflicted
+++ resolved
@@ -615,14 +615,9 @@
 
     bring_online_local = bring_online
     transfers, rses_info, protocols, rse_attrs, reqs_no_source, reqs_scheme_mismatch = {}, {}, {}, {}, [], []
-<<<<<<< HEAD
-    for id, rule_id, scope, name, md5, adler32, bytes, activity, attributes, previous_attempt_id, dest_rse_id, source_rse_id, rse, deterministic, rse_type, path, retry_count, src_url, ranking in req_sources:
+    for id, rule_id, scope, name, md5, adler32, bytes, activity, attributes, previous_attempt_id, dest_rse_id, source_rse_id, rse, deterministic, rse_type, path, retry_count, src_url, ranking, link_ranking in req_sources:
         transfer_src_type = "DISK"
         transfer_dst_type = "DISK"
-
-=======
-    for id, rule_id, scope, name, md5, adler32, bytes, activity, attributes, previous_attempt_id, dest_rse_id, source_rse_id, rse, deterministic, rse_type, path, retry_count, src_url, ranking, link_ranking in req_sources:
->>>>>>> b14bc31f
         try:
             if rses and dest_rse_id not in rses:
                 continue
