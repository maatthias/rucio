# Copyright European Organization for Nuclear Research (CERN)
#
# Licensed under the Apache License, Version 2.0 (the "License");
# You may not use this file except in compliance with the License.
# You may obtain a copy of the License at
# http://www.apache.org/licenses/LICENSE-2.0
#
# Authors:
# - Wen Guan, <wen.guan@cern.ch>, 2015
# - Mario Lassnig, <mario.lassnig@cern.ch>, 2015
# - Vincent Garonne, <vincent.garonne@cern.ch>, 2015


"""
Conveyor finisher is a daemon to update replicas and rules based on requests.
"""

import datetime
import logging
import os
import re
import socket
import sys
import threading
import time
import traceback

from sqlalchemy.exc import DatabaseError

from rucio.common.config import config_get
from rucio.common.utils import chunks
from rucio.common.exception import DatabaseException
from rucio.core import request, heartbeat
from rucio.core.monitor import record_timer, record_counter
from rucio.daemons.conveyor import common
from rucio.db.constants import RequestState, RequestType


logging.basicConfig(stream=sys.stdout,
                    level=getattr(logging, config_get('common', 'loglevel').upper()),
                    format='%(asctime)s\t%(process)d\t%(levelname)s\t%(message)s')

graceful_stop = threading.Event()


def finisher(once=False, process=0, total_processes=1, thread=0, total_threads=1, sleep_time=60, activities=None, bulk=100, db_bulk=1000):
    """
    Main loop to update the replicas and rules based on finished requests.
    """

    logging.info('finisher starting - process (%i/%i) thread (%i/%i) db_bulk(%i) bulk (%i)' % (process, total_processes,
                                                                                               thread, total_threads,
                                                                                               db_bulk, bulk))
    executable = ' '.join(sys.argv)
    hostname = socket.getfqdn()
    pid = os.getpid()
    hb_thread = threading.current_thread()
    heartbeat.sanity_check(executable=executable, hostname=hostname)
    # Make an initial heartbeat so that all finishers have the correct worker number on the next try
    hb = heartbeat.live(executable, hostname, pid, hb_thread)
    graceful_stop.wait(1)
    sleeping = False
    while not graceful_stop.is_set():

        try:
            hb = heartbeat.live(executable, hostname, pid, hb_thread, older_than=3600)
            logging.debug('finisher - thread (%i/%i)' % (hb['assign_thread'], hb['nr_threads']))

            if activities is None:
                activities = [None]

            if sleeping:
                logging.info('%i:%i - nothing to do. will sleep 60s' % (process, hb['assign_thread']))
                time.sleep(60)

            sleeping = True
            for activity in activities:
                ts = time.time()
                reqs = request.get_next(request_type=[RequestType.TRANSFER, RequestType.STAGEIN, RequestType.STAGEOUT],
<<<<<<< HEAD
                                        state=[RequestState.DONE, RequestState.FAILED, RequestState.LOST, RequestState.SUBMITTING,
                                               RequestState.SUBMISSION_FAILED, RequestState.NO_SOURCES, RequestState.ONLY_TAPE_SOURCES],
                                        limit=100000,
=======
                                        state=[RequestState.DONE, RequestState.FAILED, RequestState.LOST, RequestState.SUBMITTING],
                                        limit=db_bulk,
>>>>>>> d0e3b49e
                                        older_than=datetime.datetime.utcnow(),
                                        activity=activity,
                                        process=process, total_processes=total_processes,
                                        thread=hb['assign_thread'], total_threads=hb['nr_threads'])
                record_timer('daemons.conveyor.finisher.000-get_next', (time.time()-ts)*1000)
                if reqs:
                    logging.debug('%i:%i - updating %i requests for activity %s' % (process, hb['assign_thread'], len(reqs), activity))
                    sleeping = False

                for chunk in chunks(reqs, bulk):
                    try:
                        ts = time.time()
                        common.handle_requests(chunk)
                        record_timer('daemons.conveyor.finisher.handle_requests', (time.time()-ts)*1000/(len(chunk) if len(chunk) else 1))
                        record_counter('daemons.conveyor.finisher.handle_requests', len(chunk))
                    except:
                        logging.warn(str(traceback.format_exc()))
                if reqs:
                    logging.debug('%i:%i - finish to update %s finished requests for activity %s' % (process, hb['assign_thread'], len(reqs), activity))

        except (DatabaseException, DatabaseError), error:
            if isinstance(error.args[0], tuple) and (re.match('.*ORA-00054.*', error.args[0][0]) or ('ERROR 1205 (HY000)' in error.args[0][0])):
                logging.warn("%i:%i - Lock detected when handling request - skipping: %s" % (process, hb['assign_thread'], str(error)))
            else:
                logging.error("%i:%i - %s" % (process, hb['assign_thread'], traceback.format_exc()))
            sleeping = False
        except:
            sleeping = False
            logging.critical("%i:%i - %s" % (process, hb['assign_thread'], traceback.format_exc()))

        if once:
            return

    logging.info('%i:%i - graceful stop requests' % (process, hb['assign_thread']))

    heartbeat.die(executable, hostname, pid, hb_thread)

    logging.info('%i:%i - graceful stop done' % (process, hb['assign_thread']))


def stop(signum=None, frame=None):
    """
    Graceful exit.
    """

    graceful_stop.set()


def run(once=False, process=0, total_processes=1, total_threads=1, sleep_time=60, activities=None, bulk=100, db_bulk=1000):
    """
    Starts up the conveyer threads.
    """

    if once:
        logging.info('executing one finisher iteration only')
        finisher(once=once, activities=activities, bulk=bulk, db_bulk=db_bulk)

    else:

        logging.info('starting finisher threads')
        threads = [threading.Thread(target=finisher, kwargs={'process': process,
                                                             'total_processes': total_processes,
                                                             'thread': i,
                                                             'total_threads': total_threads,
                                                             'sleep_time': sleep_time,
                                                             'activities': activities,
                                                             'db_bulk': db_bulk,
                                                             'bulk': bulk}) for i in xrange(0, total_threads)]

        [t.start() for t in threads]

        logging.info('waiting for interrupts')

        # Interruptible joins require a timeout.
        while len(threads) > 0:
            [t.join(timeout=3.14) for t in threads if t and t.isAlive()]<|MERGE_RESOLUTION|>--- conflicted
+++ resolved
@@ -77,14 +77,9 @@
             for activity in activities:
                 ts = time.time()
                 reqs = request.get_next(request_type=[RequestType.TRANSFER, RequestType.STAGEIN, RequestType.STAGEOUT],
-<<<<<<< HEAD
                                         state=[RequestState.DONE, RequestState.FAILED, RequestState.LOST, RequestState.SUBMITTING,
                                                RequestState.SUBMISSION_FAILED, RequestState.NO_SOURCES, RequestState.ONLY_TAPE_SOURCES],
-                                        limit=100000,
-=======
-                                        state=[RequestState.DONE, RequestState.FAILED, RequestState.LOST, RequestState.SUBMITTING],
                                         limit=db_bulk,
->>>>>>> d0e3b49e
                                         older_than=datetime.datetime.utcnow(),
                                         activity=activity,
                                         process=process, total_processes=total_processes,
