# Copyright European Organization for Nuclear Research (CERN)
#
# Licensed under the Apache License, Version 2.0 (the "License");
# You may not use this file except in compliance with the License.
# You may obtain a copy of the License at
# http://www.apache.org/licenses/LICENSE-2.0
#
# Authors:
# - Thomas Beermann, <thomas.beermann@cern.ch>, 2015-2016

"""
Dynamic data placement daemon.
"""

import logging
from datetime import datetime
from json import dumps
from Queue import Queue
from requests import post
from requests.auth import HTTPBasicAuth
from sys import stdout
from time import sleep
from uuid import uuid4

from threading import Event, Thread

from rucio.client import Client
from rucio.common.config import config_get, config_get_options
from rucio.common.exception import RucioException
from rucio.daemons.c3po.collectors.free_space import FreeSpaceCollector
from rucio.daemons.c3po.collectors.jedi_did import JediDIDCollector
from rucio.daemons.c3po.collectors.workload import WorkloadCollector

logging.basicConfig(stream=stdout,
                    level=getattr(logging, config_get('common', 'loglevel').upper()),
                    format='%(asctime)s\t%(process)d\t%(filename)s\t%(levelname)s\t%(message)s')

graceful_stop = Event()


def read_free_space(once=False, thread=0, waiting_time=1800):
    """
    Thread to collect the space usage information for RSEs.
    """

    free_space_collector = FreeSpaceCollector()
    w = waiting_time
    while not graceful_stop.is_set():
        if w < waiting_time:
            w += 10
            sleep(10)
            continue

        logging.info('collecting free space')
        free_space_collector.collect_free_space()
        w = 0


def read_workload(once=False, thread=0, waiting_time=1800):
    """
    Thread to collect the workload information from PanDA.
    """

    workload_collector = WorkloadCollector()
    w = waiting_time
    while not graceful_stop.is_set():
        if w < waiting_time:
            w += 10
            sleep(10)
            continue

        logging.info('collecting workload')
        workload_collector.collect_workload()
        w = 0


def print_workload(once=False, thread=0, waiting_time=600):
    """
    Thread to regularly output the workload to logs for debugging.
    """

    workload_collector = WorkloadCollector()
    w = waiting_time
    while not graceful_stop.is_set():
        if w < waiting_time:
            w += 10
            sleep(10)
            continue

        logging.info('Number of sites cached %d' % len(workload_collector.get_sites()))
        for site in workload_collector.get_sites():
            logging.info('%s: %d / %d / %d' % (site, workload_collector.get_cur_jobs(site), workload_collector.get_avg_jobs(site), workload_collector.get_max_jobs(site)))
        w = 0


def read_dids(once=False, thread=0, did_collector=None, waiting_time=60):
    """
    Thread to collect DIDs for the placement algorithm.
    """

    w = waiting_time
    while not graceful_stop.is_set():
        if w < waiting_time:
            w += 10
            sleep(10)
            continue

        did_collector.get_dids()
        w = 0


def create_rule(client, did, src_rse, dst_rse):
    logging.debug('create rule for %s from %s to %s' % (did, src_rse, dst_rse))

    r = client.add_replication_rule([did, ], 1, dst_rse, lifetime=604800, account='c3po', source_replica_expression=src_rse, activity='Data Brokering', asynchronous=True)

    logging.debug(r)


def place_replica(once=False,
                  thread=0,
                  did_queue=None,
                  waiting_time=100,
                  dry_run=False,
                  algorithms='t2_free_space_only_pop_with_network',
                  datatypes='NTUP,DAOD',
                  dest_rse_expr='type=DATADISK',
                  max_bytes_hour=100000000000000,
                  max_files_hour=100000,
                  max_bytes_hour_rse=50000000000000,
                  max_files_hour_rse=10000,
                  min_popularity=8,
                  min_recent_requests=5,
                  max_replicas=5):
    """
    Thread to run the placement algorithm to decide if and where to put new replicas.
    """
    try:
        c3po_options = config_get_options('c3po')
        client = None

        if 'algorithms' in c3po_options:
            algorithms = config_get('c3po', 'algorithms')

        algorithms = algorithms.split(',')

        if not dry_run:
            if len(algorithms) != 1:
                logging.error('Multiple algorithms are only allowed in dry_run mode')
                return
            client = Client(auth_type='x509_proxy', account='c3po', creds={'client_proxy': '/opt/rucio/etc/ddmadmin.long.proxy'})

        instances = {}
        for algorithm in algorithms:
            module_path = 'rucio.daemons.c3po.algorithms.' + algorithm
            module = __import__(module_path, globals(), locals(), ['PlacementAlgorithm'])
            instance = module.PlacementAlgorithm(datatypes, dest_rse_expr, max_bytes_hour, max_files_hour, max_bytes_hour_rse, max_files_hour_rse, min_popularity, min_recent_requests, max_replicas)
            instances[algorithm] = instance

        params = {
            'dry_run': dry_run,
            'datatypes': datatypes,
            'dest_rse_expr': dest_rse_expr,
            'max_bytes_hour': max_bytes_hour,
            'max_files_hour': max_files_hour,
            'max_bytes_hour_rse': max_bytes_hour_rse,
            'max_files_hour_rse': max_files_hour_rse,
            'min_recent_requests': min_recent_requests,
            'min_popularity': min_popularity
        }

        instance_id = str(uuid4()).split('-')[0]

        elastic_url = config_get('c3po', 'elastic_url')
        elastic_index = config_get('c3po', 'elastic_index')

        ca_cert = False
        if 'ca_cert' in c3po_options:
            ca_cert = config_get('c3po', 'ca_cert')

        auth = False
        if ('elastic_user' in c3po_options) and ('elastic_pass' in c3po_options):
<<<<<<< HEAD
            auth = (config_get('c3po', 'elastic_user'), config_get('c3po', 'elastic_pass'))
=======
            auth = HTTPBasicAuth(config_get('c3po', 'elastic_user'), config_get('c3po', 'elastic_pass'))
>>>>>>> f1f28def

        w = waiting_time
        while not graceful_stop.is_set():
            if w < waiting_time:
                w += 10
                sleep(10)
                continue
            len_dids = did_queue.qsize()

            if len_dids > 0:
                logging.debug('(%s) %d did(s) in queue' % (instance_id, len_dids))
            else:
                logging.debug('(%s) no dids in queue' % (instance_id))

            for i in xrange(0, len_dids):
                did = did_queue.get()
                for algorithm, instance in instances.items():
                    logging.info('(%s:%s) Retrieved %s:%s from queue. Run placement algorithm' % (algorithm, instance_id, did[0], did[1]))
                    decision = instance.place(did)
                    decision['@timestamp'] = datetime.utcnow().isoformat()
                    decision['algorithm'] = algorithm
                    decision['instance_id'] = instance_id
                    decision['params'] = params

                    # write the output to ES for further analysis
                    index_url = elastic_url + '/' + elastic_index + '-' + datetime.utcnow().strftime('%Y-%m-%d') + '/record/'
                    if ca_cert:
                        r = post(index_url, data=dumps(decision), verify=ca_cert, auth=auth)
                    else:
                        r = post(index_url, data=dumps(decision))
                    if r.status_code != 201:
                        logging.error(r)
                        logging.error('(%s:%s) could not write to ElasticSearch' % (algorithm, instance_id))

                    logging.debug(decision)
                    if 'error_reason' in decision:
                        logging.error('(%s:%s) The placement algorithm ran into an error: %s' % (algorithm, instance_id, decision['error_reason']))
                        continue

                    logging.info('(%s:%s) Decided to place a new replica for %s on %s' % (algorithm, instance_id, decision['did'], decision['destination_rse']))

                    if not dry_run:
                        # DO IT!
                        try:
                            create_rule(client, {'scope': did[0], 'name': did[1]}, decision.get('source_rse'), decision.get('destination_rse'))
                        except RucioException, e:
                            logging.debug(e)

            w = 0
    except Exception, e:
        logging.critical(e)


def stop(signum=None, frame=None):
    """
    Graceful exit.
    """
    graceful_stop.set()


def run(once=False,
        threads=1,
        only_workload=False,
        dry_run=False,
        algorithms='t2_free_space_only_pop_with_network',
        datatypes='NTUP,DAOD',
        dest_rse_expr='type=DATADISK',
        max_bytes_hour=100000000000000,
        max_files_hour=100000,
        max_bytes_hour_rse=50000000000000,
        max_files_hour_rse=10000,
        min_popularity=8,
        min_recent_requests=5,
        max_replicas=5):
    """
    Starts up the main thread
    """
    logging.info('activating C-3PO')

    thread_list = []

    try:
        if only_workload:
            logging.info('running in workload-collector-only mode')
            thread_list.append(Thread(target=read_workload, name='read_workload', kwargs={'thread': 0, 'waiting_time': 1800}))
            thread_list.append(Thread(target=print_workload, name='print_workload', kwargs={'thread': 0, 'waiting_time': 600}))
        else:
            logging.info('running in placement mode')
            did_queue = Queue()
            dc = JediDIDCollector(did_queue)

            thread_list.append(Thread(target=read_free_space, name='read_free_space', kwargs={'thread': 0, 'waiting_time': 1800}))
            thread_list.append(Thread(target=read_dids, name='read_dids', kwargs={'thread': 0, 'did_collector': dc}))
            thread_list.append(Thread(target=place_replica, name='place_replica', kwargs={'thread': 0,
                                                                                          'did_queue': did_queue,
                                                                                          'waiting_time': 10,
                                                                                          'algorithms': algorithms,
                                                                                          'dry_run': dry_run,
                                                                                          'datatypes': datatypes,
                                                                                          'dest_rse_expr': dest_rse_expr,
                                                                                          'max_bytes_hour': max_bytes_hour,
                                                                                          'max_files_hour': max_files_hour,
                                                                                          'max_bytes_hour_rse': max_bytes_hour_rse,
                                                                                          'max_files_hour_rse': max_files_hour_rse,
                                                                                          'min_popularity': min_popularity,
                                                                                          'min_recent_requests': min_recent_requests,
                                                                                          'max_replicas': max_replicas}))

        [t.start() for t in thread_list]

        logging.info('waiting for interrupts')

        while len(thread_list) > 0:
            [t.join(timeout=3) for t in thread_list if t and t.isAlive()]
    except Exception, e:
        logging.critical(e)<|MERGE_RESOLUTION|>--- conflicted
+++ resolved
@@ -180,11 +180,7 @@
 
         auth = False
         if ('elastic_user' in c3po_options) and ('elastic_pass' in c3po_options):
-<<<<<<< HEAD
-            auth = (config_get('c3po', 'elastic_user'), config_get('c3po', 'elastic_pass'))
-=======
             auth = HTTPBasicAuth(config_get('c3po', 'elastic_user'), config_get('c3po', 'elastic_pass'))
->>>>>>> f1f28def
 
         w = waiting_time
         while not graceful_stop.is_set():
