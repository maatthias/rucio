--- conflicted
+++ resolved
@@ -38,38 +38,24 @@
     '''
     schema = context.get_context().version_table_schema if context.get_context().version_table_schema else ''
 
-<<<<<<< HEAD
-    if context.get_context().dialect.name in ['oracle', 'postgresql', 'mysql']:
-=======
-    schema = context.get_context().version_table_schema if context.get_context().version_table_schema else ''
-
     if context.get_context().dialect.name in ['oracle', 'postgresql']:
->>>>>>> 3cd381b0
         drop_constraint('REQUESTS_STATE_CHK', 'requests', type_='check')
         create_check_constraint(constraint_name='REQUESTS_STATE_CHK', table_name='requests',
                                 condition="state in ('Q', 'G', 'S', 'D', 'F', 'L', 'N', 'O', 'A', 'U')")
         add_column('requests', sa.Column('submitter_id', sa.Integer()), schema=schema)
         add_column('sources', sa.Column('is_using', sa.Boolean()), schema=schema)
 
-<<<<<<< HEAD
-=======
     elif context.get_context().dialect.name == 'mysql':
         create_check_constraint(constraint_name='REQUESTS_STATE_CHK', table_name='requests',
                                 condition="state in ('Q', 'G', 'S', 'D', 'F', 'L', 'N', 'O', 'A', 'U')")
         add_column('requests', sa.Column('submitter_id', sa.Integer()), schema=schema)
         add_column('sources', sa.Column('is_using', sa.Boolean()), schema=schema)
 
->>>>>>> 3cd381b0
 
 def downgrade():
     '''
     Downgrade the database to the previous revision
     '''
-    schema = context.get_context().version_table_schema if context.get_context().version_table_schema else ''
-
-<<<<<<< HEAD
-    if context.get_context().dialect.name in ['oracle', 'mysql', 'postgresql']:
-=======
     schema = context.get_context().version_table_schema if context.get_context().version_table_schema else ''
 
     if context.get_context().dialect.name == 'oracle':
@@ -80,18 +66,14 @@
         drop_column('sources', 'is_using')
 
     elif context.get_context().dialect.name == 'postgresql':
->>>>>>> 3cd381b0
         drop_constraint('REQUESTS_STATE_CHK', 'requests', type_='check')
         create_check_constraint(constraint_name='REQUESTS_STATE_CHK', table_name='requests',
                                 condition="state in ('Q', 'G', 'S', 'D', 'F', 'L')")
         drop_column('requests', 'submitter_id', schema=schema)
-<<<<<<< HEAD
-=======
         drop_column('sources', 'is_using', schema=schema)
 
     elif context.get_context().dialect.name == 'mysql':
         create_check_constraint(constraint_name='REQUESTS_STATE_CHK', table_name='requests',
                                 condition="state in ('Q', 'G', 'S', 'D', 'F', 'L')")
         drop_column('requests', 'submitter_id', schema=schema)
->>>>>>> 3cd381b0
         drop_column('sources', 'is_using', schema=schema)