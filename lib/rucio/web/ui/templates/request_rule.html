--- conflicted
+++ resolved
@@ -28,13 +28,8 @@
     </div>
   </div>
   <dl class="accordion" data-accordion>
-<<<<<<< HEAD
     <dd class="accordion-navigation large-8">
       <a href="#did_panel">Select Data Identifiers (DIDs)</a>
-=======
-    <dd class="accordion-navigation large-8 medium-6 small-4">
-      <a href="#did_panel">Select DIDs</a>
->>>>>>> 803cf429
       <div id="did_panel" class="content active">
         <ul class="tabs" data-tab>
           <li class="tab-title active"><a href="#panel1">DID Pattern Search</a></li>
@@ -106,13 +101,8 @@
         </div>
       </div>
     </dd>
-<<<<<<< HEAD
     <dd class="accordion-navigation large-8">
       <a href="#rse_panel">Selects Rucio Storage Elements (RSEs)</a>
-=======
-    <dd class="accordion-navigation large-8 medium-6 small-4">
-      <a href="#rse_panel">Selects RSEs</a>
->>>>>>> 803cf429
       <div id="rse_panel" class="content">
         <div class="row">
           <p>Please enter an RSE or an RSE expression.</p>
