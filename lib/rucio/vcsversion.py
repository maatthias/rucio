--- conflicted
+++ resolved
@@ -4,15 +4,8 @@
 '''
 VERSION_INFO = {
     'final': True,
-<<<<<<< HEAD
-    'version': '1.14.6',
-    'branch_nick': 'patch-0-1_14_6_preparation',
-    'revision_id': '2e94b72f32bb0babf1fbbed0b17ec4d3892175e0',
-    'revno': 5784
-=======
     'version': '1.14.7',
     'branch_nick': 'patch-0-1_14_7_preparation',
     'revision_id': 'f3f78345fd1fa20f537545ab9e1b5755fb4a7b85',
     'revno': 5806
->>>>>>> 8468ddd4
 }