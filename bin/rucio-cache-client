--- conflicted
+++ resolved
@@ -14,16 +14,10 @@
 # limitations under the License.
 #
 # Authors:
-<<<<<<< HEAD
-# - Wen Guan, <wguan.icedew@gmail.com>, 2014
-# - Martin Barisits, <martin.barisits@cern.ch>, 2017
-# - Vincent Garonne, <vgaronne@gmail.com>, 2018
-=======
 # - Wen Guan <wguan.icedew@gmail.com>, 2014
 # - Martin Barisits <martin.barisits@cern.ch>, 2017
 # - Vincent Garonne <vgaronne@gmail.com>, 2018
 # - Mario Lassnig <mario.lassnig@cern.ch>, 2018
->>>>>>> 212ca7b7
 
 """
     Rucio Cache client.
