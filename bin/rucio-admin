#!/usr/bin/env python
# Copyright 2012-2018 CERN for the benefit of the ATLAS collaboration.
#
# Licensed under the Apache License, Version 2.0 (the "License");
# you may not use this file except in compliance with the License.
# You may obtain a copy of the License at
#
#    http://www.apache.org/licenses/LICENSE-2.0
#
# Unless required by applicable law or agreed to in writing, software
# distributed under the License is distributed on an "AS IS" BASIS,
# WITHOUT WARRANTIES OR CONDITIONS OF ANY KIND, either express or implied.
# See the License for the specific language governing permissions and
# limitations under the License.
#
# Authors:
# - Mario Lassnig, <mario.lassnig@cern.ch>, 2012-2018
# - Martin Barisits, <martin.barisits@cern.ch>, 2012-2020
# - Vincent Garonne, <vgaronne@gmail.com>, 2012-2018
# - Thomas Beermann, <thomas.beermann@cern.ch>, 2012-2013
# - Cedric Serfon, <cedric.serfon@cern.ch>, 2013-2020
# - Wen Guan, <wguan.icedew@gmail.com>, 2014
# - Ralph Vigne, <ralph.vigne@cern.ch>, 2014
# - David Cameron, <d.g.cameron@gmail.com>, 2014-2015
# - Cheng-Hsi Chao, <cheng-hsi.chao@cern.ch>, 2014
# - Joaquin Bogado, <jbogado@linti.unlp.edu.ar>, 2014-2015
# - Brian Bockelman, <bbockelm@cse.unl.edu>, 2017-2018
# - Nicolo Magini, <Nicolo.Magini@cern.ch>, 2018
# - Hannes Hansen, <hannes.jakob.hansen@cern.ch>, 2018-2019
# - Dimitrios Christidis, <dimitrios.christidis@cern.ch>, 2019-2020
# - Ruturaj Gujar, <ruturaj.gujar23@gmail.com>, 2019
<<<<<<< HEAD
# - Jaroslav Guenther <jaroslav.guenther@gmail.com>, 2019
# - Patrick Austin <patrick.austin@stfc.ac.uk>, 2020
=======
# - Jaroslav Guenther <jaroslav.guenther@gmail.com>, 2019-2020
>>>>>>> dd8cb760
#
# PY3K COMPATIBLE

from __future__ import division
from __future__ import print_function

import argparse
import datetime
import json
import math
import logging
import os
import signal
import sys
import time
import traceback

try:
    from ConfigParser import NoOptionError, NoSectionError
except ImportError:
    from configparser import NoOptionError, NoSectionError

from functools import wraps

import argcomplete
import tabulate

from rucio.client import Client
from rucio.common.config import config_get
from rucio.common.exception import (AccountNotFound, DataIdentifierAlreadyExists, AccessDenied,
                                    DataIdentifierNotFound, InvalidObject, ReplicaNotFound,
                                    RSENotFound, RSEOperationNotSupported, InvalidRSEExpression,
                                    DuplicateContent, RuleNotFound, CannotAuthenticate,
                                    Duplicate, ReplicaIsLocked, ConfigNotFound)
from rucio.common.utils import chunks, construct_surl, sizefmt, get_bytes_value_from_string, render_json, parse_response
from rucio import version
from rucio.rse import rsemanager as rsemgr

possible_topdir = os.path.normpath(os.path.join(os.path.abspath(sys.argv[0]),
                                                os.pardir, os.pardir))
if os.path.exists(os.path.join(possible_topdir, 'lib/rucio', '__init__.py')):
    sys.path.insert(0, possible_topdir)


SUCCESS = 0
FAILURE = 1
DEFAULT_PORT = 443


logger = logging.getLogger("user")

tablefmt = 'psql'


def setup_logger(logger):
    logger.setLevel(logging.DEBUG)
    hdlr = logging.StreamHandler()

    def emit_decorator(fcn):
        def func(*args):
            if True:
                formatter = logging.Formatter("%(message)s")
            else:
                levelno = args[0].levelno
                if levelno >= logging.CRITICAL:
                    color = '\033[31;1m'
                elif levelno >= logging.ERROR:
                    color = '\033[31;1m'
                elif levelno >= logging.WARNING:
                    color = '\033[33;1m'
                elif levelno >= logging.INFO:
                    color = '\033[32;1m'
                elif levelno >= logging.DEBUG:
                    color = '\033[36;1m'
                else:
                    color = '\033[0m'
                formatter = logging.Formatter('{0}%(asctime)s %(levelname)s [%(message)s]\033[0m'.format(color))
            hdlr.setFormatter(formatter)
            return fcn(*args)
        return func
    hdlr.emit = emit_decorator(hdlr.emit)
    logger.addHandler(hdlr)


setup_logger(logger)


def signal_handler(signal, frame):
    logger.warning('You pressed Ctrl+C! Exiting gracefully')
    sys.exit(1)


signal.signal(signal.SIGINT, signal_handler)


def exception_handler(function):
    @wraps(function)
    def new_funct(*args, **kwargs):
        try:
            return function(*args, **kwargs)
        except InvalidObject as error:
            logger.error(error)
            return error.error_code
        except DataIdentifierNotFound as error:
            logger.error(error)
            logger.debug('This means that the Data IDentifier you provided is not known by Rucio.')
            return error.error_code
        except AccessDenied as error:
            logger.error(error)
            logger.debug('This error is a permission issue. You cannot run this command with your account.')
            return error.error_code
        except DataIdentifierAlreadyExists as error:
            logger.error(error)
            logger.debug('This means that the data IDentifier you try to add is already registered in Rucio.')
            return error.error_code
        except RSENotFound as error:
            logger.error(error)
            logger.debug('This means that the Rucio Storage Element you provided is not known by Rucio.')
            return error.error_code
        except InvalidRSEExpression as error:
            logger.error(error)
            logger.debug('This means the RSE expression you provided is not syntactically correct.')
            return error.error_code
        except DuplicateContent as error:
            logger.error(error)
            logger.debug('This means that the DID you want to attach is already in the target DID.')
            return error.error_code
        except TypeError as error:
            logger.error(error)
            logger.debug('This means the parameter you passed has a wrong type.')
            return FAILURE
        except RuleNotFound as error:
            logger.error(error)
            logger.debug('This means the rule you specified does not exist.')
            return error.error_code
        except AccountNotFound as error:
            logger.error(error)
            logger.debug('This means that the specified account cannot be found.')
            return error.error_code
        except NotImplementedError as error:
            logger.error(error)
            logger.debug('This means that the method is not implemented yet.')
            return FAILURE
        except Duplicate as error:
            logger.error(error)
            logger.debug('This means that you are trying to add something that already exists.')
            return error.error_code
        except ReplicaIsLocked as error:
            logger.error(error)
            logger.error('This means that the replica has a lock and is therefore protected.')
            return FAILURE
        except ReplicaNotFound as error:
            logger.error(error)
            logger.error('This means that the replica does not exist.')
            return FAILURE
        except ConfigNotFound as error:
            logger.error(error)
            logger.error('This means that the configuration section you are looking for does not exist.')
            return FAILURE
        except Exception as error:
            logger.error(error)
            logger.error('Rucio exited with an unexpected/unknown error, please provide the traceback below to the developers.')
            logger.debug(traceback.format_exc())
            return FAILURE
    return new_funct


def get_client(args):
    """
    Returns a new client object.
    """
    if not args.auth_strategy:
        if 'RUCIO_AUTH_TYPE' in os.environ:
            auth_type = os.environ['RUCIO_AUTH_TYPE'].lower()
        else:
            try:
                auth_type = config_get('client', 'auth_type').lower()
            except (NoOptionError, NoSectionError):
                logger.error('Cannot get AUTH_TYPE')
                sys.exit(FAILURE)
    else:
        auth_type = args.auth_strategy.lower()

    if auth_type in ['userpass', 'saml'] and args.username is not None and args.password is not None:
        creds = {'username': args.username, 'password': args.password}
    elif auth_type == 'oidc':
        if args.oidc_issuer:
            args.oidc_issuer = args.oidc_issuer.lower()
        creds = {'oidc_auto': args.oidc_auto,
                 'oidc_scope': args.oidc_scope,
                 'oidc_audience': args.oidc_audience,
                 'oidc_polling': args.oidc_polling,
                 'oidc_refresh_lifetime': args.oidc_refresh_lifetime,
                 'oidc_issuer': args.oidc_issuer,
                 'oidc_username': args.oidc_username,
                 'oidc_password': args.oidc_password}
    else:
        creds = None

    try:
        client = Client(rucio_host=args.host, auth_host=args.auth_host,
                        account=args.issuer,
                        auth_type=auth_type, creds=creds,
                        ca_cert=args.ca_certificate, timeout=args.timeout, vo=args.vo)
    except CannotAuthenticate as error:
        logger.error(error)
        if 'alert certificate expired' in str(error):
            logger.error('The server certificate expired.')
        elif auth_type.lower() == 'x509_proxy':
            logger.error('Please verify that your proxy is still valid and renew it if needed.')
        sys.exit(FAILURE)
    return client


def extract_scope(did):
    # Try to extract the scope from the DSN
    if did.find(':') > -1:
        scope, name = did.split(':')[0], did.split(':')[1]
        if name.endswith('/'):
            name = name[:-1]
        return scope, name
    else:
        scope = did.split('.')[0]
        if did.startswith('user') or did.startswith('group'):
            scope = ".".join(did.split('.')[0:2])
        if did.endswith('/'):
            did = did[:-1]
        return scope, did


@exception_handler
def add_account(args):
    """
    %(prog)s add [options] <field1=value1 field2=value2 ...>

    Adds a new account. Specify metadata fields as arguments.

    """
    client = get_client(args)
    client.add_account(account=args.account, type=args.accounttype, email=args.accountemail)
    print('Added new account: %s' % args.account)
    return SUCCESS


@exception_handler
def delete_account(args):
    """
    %(prog)s disable [options] <field1=value1 field2=value2 ...>

    Delete account.

    """
    client = get_client(args)
    client.delete_account(args.acnt)
    print('Deleted account: %s' % args.acnt)
    return SUCCESS


@exception_handler
def update_account(args):
    """
    %(prog)s update [options] <field1=value1 field2=value2 ...>

    Update an account.

    """
    client = get_client(args)
    client.update_account(account=args.account, key=args.key, value=args.value)
    print('%s of account %s changed to %s' % (args.key, args.account, args.value))
    return SUCCESS


@exception_handler
def ban_account(args):
    """
    %(prog)s ban [options] <field1=value1 field2=value2 ...>

    Ban an account.

    """
    client = get_client(args)
    client.update_account(account=args.account, key='status', value='SUSPENDED')
    print('Account %s banned' % args.account)
    return SUCCESS


@exception_handler
def unban_account(args):
    """
    %(prog)s unban [options] <field1=value1 field2=value2 ...>

    Unban a banned account.

    """
    client = get_client(args)
    client.update_account(account=args.account, key='status', value='ACTIVE')
    print('Account %s unbanned' % args.account)
    return SUCCESS


@exception_handler
def list_accounts(args):
    """
    %(prog)s list [options] <field1=value1 field2=value2 ...>

    List accounts.

    """
    client = get_client(args)
    filters = {}
    if args.filters:
        for key, value in [(_.split('=')[0], _.split('=')[1]) for _ in args.filters.split(',')]:
            filters[key] = value
    accounts = client.list_accounts(identity=args.identity, account_type=args.account_type, filters=filters)
    for account in accounts:
        print(account['account'])
    return SUCCESS


@exception_handler
def info_account(args):
    """
    %(prog)s show [options] <field1=value1 field2=value2 ...>

    Show extended information of a given account

    """
    client = get_client(args)
    info = client.get_account(account=args.account)
    for k in info:
        print(k.ljust(10) + ' : ' + str(info[k]))
    return SUCCESS


@exception_handler
def list_identities(args):
    """
    %(prog)s list-identities [options] <field1=value1 field2=value2 ...>

    List all identities on an account.
    """
    client = get_client(args)
    identities = client.list_identities(account=args.account)
    for identity in identities:
        print('Identity: %(identity)s,\ttype: %(type)s' % identity)
    return SUCCESS


@exception_handler
def set_limits(args):
    """
    %(prog)s set [options] <field1=value1 field2=value2 ...>

    Set account limit for an account and rse.
    """
    client = get_client(args)
    locality = args.locality.lower()
    byte_limit = None
    limit_input = args.bytes.lower()

    if limit_input == 'inf' or limit_input == 'infinity':
        byte_limit = -1
    else:
        byte_limit = get_bytes_value_from_string(limit_input)
        if not byte_limit:
            try:
                byte_limit = int(limit_input)
            except ValueError:
                logger.error('The limit could not be set. Either you misspelled infinity or your input could not be converted to integer or you used a wrong pattern. Please use a format like 10GB with B,KB,MB,GB,TB,PB as units (not case sensistive)')
                return FAILURE

    client.set_account_limit(account=args.account, rse=args.rse, bytes=byte_limit, locality=locality)
    print('Set account limit for account %s on RSE %s: %s' % (args.account, args.rse, sizefmt(byte_limit, True)))
    return SUCCESS


@exception_handler
def get_limits(args):
    """
    %(prog)s get-limits [options] <field1=value1 field2=value2 ...>

    Grant an identity access to an account.

    """
    client = get_client(args)
    locality = args.locality.lower()
    limits = client.get_account_limits(account=args.account, rse_expression=args.rse, locality=locality)
    for rse in limits:
        print('Quota on %s for %s : %s' % (rse, args.account, sizefmt(limits[rse], True)))
    return SUCCESS


@exception_handler
def delete_limits(args):
    """
    %(prog)s delete [options] <field1=value1 field2=value2 ...>

    Delete account limit for an account and rse.
    """
    client = get_client(args)
    client.delete_account_limit(account=args.account, rse=args.rse, locality=args.locality)
    print('Deleted account limit for account %s and RSE %s' % (args.account, args.rse))
    return SUCCESS


@exception_handler
def identity_add(args):
    """
    %(prog)s del [options] <field1=value1 field2=value2 ...>

    Grant an identity access to an account.

    """
    client = get_client(args)
    if args.email == "":
        logger.error('Error: --email argument can\'t be an empty string. Failed to grant an identity access to an account')
        return FAILURE

    if args.authtype == 'USERPASS' and not args.password:
        logger.error('missing --password argument')
        return FAILURE

    client.add_identity(account=args.account, identity=args.identity, authtype=args.authtype, email=args.email, password=args.password)
    print('Added new identity to account: %s-%s' % (args.identity, args.account))
    return SUCCESS


@exception_handler
def identity_delete(args):
    """
    %(prog)s delete [options] <field1=value1 field2=value2 ...>

    Revoke an identity's access to an account.

    """
    client = get_client(args)
    client.del_identity(args.account, args.identity, authtype=args.authtype)
    print('Deleted identity: %s' % args.identity)
    return SUCCESS


@exception_handler
def add_rse(args):
    """
    %(prog)s add [options] <field1=value1 field2=value2 ...>

    Adds a new rse. Specify metadata fields as arguments.

    """
    client = get_client(args)
    client.add_rse(args.rse, deterministic=not args.non_deterministic)
    print('Added new %sdeterministic RSE: %s' % ('non-' if args.non_deterministic else '', args.rse))
    return SUCCESS


@exception_handler
def disable_rse(args):
    """
    %(prog)s del [options] <field1=value1 field2=value2 ...>

    Disable rse.

    """
    client = get_client(args)
    client.delete_rse(args.rse)
    return SUCCESS


@exception_handler
def list_rses(args):
    """
    %(prog)s list [options] <field1=value1 field2=value2 ...>

    List rses.

    """
    client = get_client(args)
    rses = client.list_rses()
    for rse in rses:
        print('%(rse)s' % rse)
    return SUCCESS


@exception_handler
def update_rse(args):
    """
    %(prog)s update [options] <field1=value1 field2=value2 ...>

    Update the settings of the RSE ('availability_read', 'availability_write', 'availability_delete', 'latitude', 'longitude', 'time_zone', 'rse_type',
    'volatile', 'deterministic', 'region_code', 'country_name', 'city', or 'staging_area')
    """
    client = get_client(args)
    if args.value in ['true', 'True', 'TRUE', '1']:
        args.value = True
    if args.value in ['false', 'False', 'FALSE', '0']:
        args.value = False
    params = {args.param: args.value}
    client.update_rse(args.rse, parameters=params)
    print('Updated RSE %s settings %s to %s' % (args.rse, args.param, args.value))
    return SUCCESS


@exception_handler
def info_rse(args):
    """
    %(prog)s info [options] <field1=value1 field2=value2 ...>

    Show extended information of a given rse

    """
    client = get_client(args)
    rseinfo = client.get_rse(rse=args.rse)
    attributes = client.list_rse_attributes(rse=args.rse)
    usage = client.get_rse_usage(rse=args.rse)
    print('Settings:')
    print('=========')
    for key in rseinfo:
        if key != 'protocols':
            print('  ' + key + ': ' + str(rseinfo[key]))
    print('Attributes:')
    print('===========')
    for attribute in attributes:
        print('  ' + attribute + ': ' + str(attributes[attribute]))
    print('Protocols:')
    print('==========')
    for protocol in rseinfo['protocols']:
        print('  ' + protocol['scheme'])
        for item in protocol:
            print('    ' + item + ': ' + str(protocol[item]))
    print('Usage:')
    print('======')
    for elem in usage:
        print('  ' + elem['source'])
        for item in elem:
            print('    ' + item + ': ' + str(elem[item]))

    return SUCCESS


@exception_handler
def set_attribute_rse(args):
    """
    %(prog)s set-attribute [options] <field1=value1 field2=value2 ...>

    setattr RSE.

    """
    client = get_client(args)
    client.add_rse_attribute(rse=args.rse, key=args.key, value=args.value)
    print('Added new RSE attribute for %s: %s-%s ' % (args.rse, args.key, args.value))
    return SUCCESS


@exception_handler
def get_attribute_rse(args):
    """
    %(prog)s get-attribute [options] <field1=value1 field2=value2 ...>

    getattr RSE.

    """
    client = get_client(args)
    attributes = client.list_rse_attributes(rse=args.rse)
    for k in attributes:
        print(k + ': ' + str(attributes[k]))

    return SUCCESS


@exception_handler
def delete_attribute_rse(args):
    """
    %(prog)s delete-attribute [options] <field1=value1 field2=value2 ...>

    setattr RSE.

    """
    client = get_client(args)
    client.delete_rse_attribute(rse=args.rse, key=args.key)
    print('Deleted RSE attribute for %s: %s-%s ' % (args.rse, args.key, args.value))
    return SUCCESS


@exception_handler
def add_distance_rses(args):
    """
    %(prog)s add-distance [options] SOURCE_RSE DEST_RSE

    Set the distance between two RSEs.
    """
    client = get_client(args)
    params = {'ranking': args.ranking, 'distance': args.distance}
    client.add_distance(args.source, args.destination, params)
    print('Set distance from %s to %s to %d with ranking %d' % (args.source, args.destination, args.distance, args.ranking))
    return SUCCESS


@exception_handler
def get_distance_rses(args):
    """
    %(prog)s get-distance SOURCE_RSE DEST_RSE

    Retrieve the existing distance information between two RSEs.
    """
    client = get_client(args)
    distance_info = client.get_distance(args.source, args.destination)
    if distance_info:
        print('Distance information from %s to %s: distance=%d, ranking=%d' % (args.source, args.destination, distance_info[0]['distance'], distance_info[0]['ranking']))
    else:
        print("No distance set from %s to %s" % (args.source, args.destination))
    return SUCCESS


@exception_handler
def update_distance_rses(args):
    """
    %(prog)s update-distance [options] SOURCE_RSE DEST_RSE

    Update the existing distance entry between two RSEs.
    """
    client = get_client(args)
    params = {}
    if args.ranking is not None:
        params['ranking'] = args.ranking
    if args.distance is not None:
        params['distance'] = args.distance
    client.update_distance(args.source, args.destination, params)
    print('Update distance information from %s to %s:' % (args.source, args.destination))
    if args.distance is not None:
        print("- Distance set to %d" % args.distance)
    if args.ranking is not None:
        print("- Ranking set to %d" % args.ranking)
    return SUCCESS


@exception_handler
def add_protocol_rse(args):
    """
    %(prog)s add-protocol-rse [options] <rse>

    Add a new protocol handler for an RSE
    """
    client = get_client(args)
    proto = {'hostname': args.hostname,
             'scheme': args.scheme,
             'port': args.port,
             'impl': args.impl,
             'prefix': args.prefix}
    if args.domain_json:
        proto['domains'] = args.domain_json
    proto.setdefault('extended_attributes', {})
    if args.ext_attr_json:
        proto['extended_attributes'] = args.ext_attr_json
    if proto['scheme'] == 'srm' and not args.web_service_path:
        print('Error: space-token and web-service-path must be provided for SRM endpoints.')
        return FAILURE
    if args.space_token:
        proto['extended_attributes']['space_token'] = args.space_token
    if args.web_service_path:
        proto['extended_attributes']['web_service_path'] = args.web_service_path
    # Rucio 1.14.1 chokes on an empty extended_attributes key.
    if not proto['extended_attributes']:
        del proto['extended_attributes']
    client.add_protocol(args.rse, proto)
    return SUCCESS


@exception_handler
def del_protocol_rse(args):
    """
    %(prog)s delete-protocol-rse [options] <rse>

    Remove a protocol handler for a RSE
    """
    client = get_client(args)
    kwargs = {}
    if args.port:
        kwargs['port'] = args.port
    if args.hostname:
        kwargs['hostname'] = args.hostname
    client.delete_protocols(args.rse, args.scheme, **kwargs)


@exception_handler
def add_scope(args):
    """
    %(prog)s add [options] <field1=value1 field2=value2 ...>

    Add scope.

    """
    client = get_client(args)
    client.add_scope(account=args.account, scope=args.scope)
    print('Added new scope to account: %s-%s' % (args.scope, args.account))
    return SUCCESS


@exception_handler
def list_scopes(args):
    """
    %(prog)s list [options] <field1=value1 field2=value2 ...>

    List scopes.

    """
    client = get_client(args)
    if args.account:
        scopes = client.list_scopes_for_account(args.account)
    else:
        scopes = client.list_scopes()
    for scope in scopes:
        if 'mock' not in scope:
            print(scope)
    return SUCCESS


@exception_handler
def get_config(args):
    """
    %(prog)s get [options] <field1=value1 field2=value2 ...>

    Get the configuration. Either everything, or matching the given section/option.
    """
    client = get_client(args)
    res = client.get_config(section=args.section, option=args.option)
    if not isinstance(res, dict):
        print('[%s]\n%s=%s' % (args.section, args.option, str(res)))
    else:
        print_header = True
        for i in list(res.keys()):
            if print_header:
                if args.section is not None:
                    print('[%s]' % args.section)
                else:
                    print('[%s]' % i)
            if not isinstance(res[i], dict):
                print('%s=%s' % (i, str(res[i])))
                print_header = False
            else:
                for j in list(res[i].keys()):
                    print('%s=%s' % (j, str(res[i][j])))
    return SUCCESS


@exception_handler
def set_config_option(args):
    """
    %(prog)s set [options] <field1=value1 field2=value2 ...>

    Set the configuration value for a matching section/option. Missing section/option will be created.
    """
    client = get_client(args)
    client.set_config_option(section=args.section, option=args.option, value=args.value)
    print('Set configuration: %s.%s=%s' % (args.section, args.option, args.value))
    return SUCCESS


@exception_handler
def delete_config_option(args):
    """
    %(prog)s delete [options] <field1=value1 field2=value2 ...>

    Delete a configuration option from a section
    """
    client = get_client(args)
    if client.delete_config_option(section=args.section, option=args.option):
        print('Deleted section \'%s\' option \'%s\'' % (args.section, args.option))
    else:
        print('Section \'%s\' option \'%s\' not found' % (args.section, args.option))
    return SUCCESS


@exception_handler
def add_subscription(args):
    """
    %(prog)s add [options] name Filter replication_rules

    Add subscription.

    """
    client = get_client(args)
    if args.subs_account:
        account = args.subs_account
    elif args.issuer:
        account = args.issuer
    else:
        account = client.account
    subscription_id = client.add_subscription(name=args.name, account=account, filter=json.loads(args.filter), replication_rules=json.loads(args.replication_rules),
                                              comments=args.comments, lifetime=args.lifetime, retroactive=False, dry_run=False, priority=args.priority)
    print('Subscription added %s' % (subscription_id))
    return SUCCESS


@exception_handler
def list_subscriptions(args):
    """
    %(prog)s list [options] [name]

    List subscriptions.

    """
    client = get_client(args)
    if args.subs_account:
        account = args.subs_account
    elif args.issuer:
        account = args.issuer
    else:
        account = client.account
    subs = client.list_subscriptions(name=args.name, account=account)
    for sub in subs:
        if args.long:
            print('\n'.join('%s: %s' % (str(k), str(v)) for (k, v) in list(sub.items())))
            print()
        else:
            print("%s: %s %s\n  priority: %s\n  filter: %s\n  rules: %s\n  comments: %s" % (sub['account'], sub['name'], sub['state'], sub['policyid'], sub['filter'], sub['replication_rules'], sub.get('comments', '')))
    return SUCCESS


@exception_handler
def update_subscription(args):
    """
    %(prog)s update [options] name filter replication_rules

    Update a subscription.

    """
    client = get_client(args)
    if args.subs_account:
        account = args.subs_account
    elif args.issuer:
        account = args.issuer
    else:
        account = client.account
    client.update_subscription(name=args.name, account=account, filter=json.loads(args.filter), replication_rules=json.loads(args.replication_rules),
                               comments=args.comments, lifetime=args.lifetime, retroactive=False, dry_run=False, priority=args.priority)
    return SUCCESS


@exception_handler
def reevaluate_did_for_subscription(args):
    """
    %(prog)s reevaulate [options] dids

    Reevaluate a list of DIDs against all active subscriptions.

    """
    client = get_client(args)
    for did in args.dids.split(','):
        scope, name = extract_scope(did)
        client.set_metadata(scope, name, 'is_new', True)
    return SUCCESS


@exception_handler
def list_account_attributes(args):
    """
    %(prog)s show [options] <field1=value1 field2=value2 ...>

    List the attributes for an account.

    """
    client = get_client(args)
    account = args.account or client.account
    attributes = next(client.list_account_attributes(account))
    table = []
    for attr in attributes:
        table.append([attr['key'], attr['value']])
    print(tabulate.tabulate(table, tablefmt=tablefmt, headers=['Key', 'Value']))
    return SUCCESS


@exception_handler
def add_account_attribute(args):
    """
    %(prog)s show [options] <field1=value1 field2=value2 ...>

    Add attribute for an account.

    """
    client = get_client(args)
    client.add_account_attribute(account=args.account, key=args.key, value=args.value)
    return SUCCESS


@exception_handler
def delete_account_attribute(args):
    """
    %(prog)s show [options] <field1=value1 field2=value2 ...>

    Delete attribute for an account.

    """
    client = get_client(args)
    client.delete_account_attribute(account=args.account, key=args.key)
    return SUCCESS


@exception_handler
def declare_bad_file_replicas(args):
    """
    %(prog)s show [options] <field1=value1 field2=value2 ...>

    Declare a list of bad replicas.

    """
    client = get_client(args)
    bad_files = []
    if args.inputfile:
        with open(args.inputfile) as infile:
            for line in infile:
                bad_file = line.rstrip('\n')
                if bad_file != '':
                    bad_files.append(bad_file)
    else:
        bad_files = args.listbadfiles

    # Interpret filenames not in scheme://* format as LFNs and convert them to PFNs
    bad_files_pfns = []
    for bad_file in bad_files:
        if bad_file.find('://') == -1:
            scope, name = extract_scope(bad_file)
            did_info = client.get_did(scope, name)
            if did_info['type'].upper() != 'FILE' and not args.allow_collection:
                print('DID %s:%s is a collection and --allow-collection was not specified.' % (scope, name))
                return FAILURE
            replicas = [replica for rep in client.list_replicas([{'scope': scope, 'name': name}])
                        for replica in list(rep['pfns'].keys())]
            bad_files_pfns.extend(replicas)
        else:
            bad_files_pfns.append(bad_file)
    if args.verbose:
        print("PFNs that will be declared bad:")
        for pfn in bad_files_pfns:
            print(pfn)

    chunk_size = 10000
    tot_files = len(bad_files)
    cnt = 0
    nchunk = math.ceil(tot_files / chunk_size)
    for chunk in chunks(bad_files_pfns, chunk_size):
        cnt += 1
        client.add_bad_pfns(pfns=chunk, reason=args.reason, state='BAD', expires_at=None)
        ndeclared = len(chunk)
        print('Chunk %s/%s : %s replicas successfully declared' % (int(cnt), int(nchunk), ndeclared))
    print('--------------------------------')
    print('Summary')
    print('%s replicas successfully declared' % tot_files)

    return SUCCESS


@exception_handler
def declare_temporary_unavailable_replicas(args):
    """
    %(prog)s show [options] <field1=value1 field2=value2 ...>

    Declare a list of temporary unavailable replicas.

    """
    client = get_client(args)
    bad_files = []
    if args.inputfile:
        with open(args.inputfile) as infile:
            for line in infile:
                bad_file = line.rstrip('\n')
                if '://' not in bad_file:
                    print('%s is not a valid PFN. Aborting', bad_file)
                    return FAILURE
                if bad_file != '':
                    bad_files.append(bad_file)
    else:
        bad_files = args.listbadfiles

    if args.expiration_date is not None:
        expiration_date = (datetime.datetime.utcnow() + datetime.timedelta(hours=args.expiration_date)).isoformat()

    chunk_size = 10000
    tot_files = len(bad_files)
    cnt = 0
    nchunk = math.ceil(tot_files / chunk_size)
    for chunk in chunks(bad_files, chunk_size):
        cnt += 1
        client.add_bad_pfns(pfns=chunk, reason=args.reason, state='TEMPORARY_UNAVAILABLE', expires_at=expiration_date)
        ndeclared = len(chunk)
        print('Chunk %s/%s : %s replicas successfully declared' % (int(cnt), int(nchunk), ndeclared))
    print('--------------------------------')
    print('Summary')
    print('%s replicas successfully declared' % tot_files)

    return SUCCESS


@exception_handler
def list_pfns(args):
    """
    %(prog)s list [options] <field1=value1 field2=value2 ...>

    List the possible PFN for a file at a site.

    """
    client = get_client(args)
    dids = args.dids.split(',')
    rse = args.rse
    protocol = args.protocol
    for input_did in dids:
        scope, name = extract_scope(input_did)
        replicas = [rep for rep in client.list_replicas([{'scope': scope, 'name': name}, ], schemes=[protocol, ])]
        if rse in replicas[0]['rses'] and replicas[0]['rses'][rse]:
            print(replicas[0]['rses'][rse][0])
        else:
            logger.warning('The file has no replica on the specified RSE')
            rse_info = rsemgr.get_rse_info(rse)
            proto = rsemgr.create_protocol(rse_info, 'read', scheme=protocol)
            try:
                pfn = proto.lfns2pfns(lfns={'scope': scope, 'name': name})
                result = list(pfn.values())[0]
            except ReplicaNotFound as error:
                result = error
            if isinstance(result, (RSEOperationNotSupported, ReplicaNotFound)):
                if not rse_info['deterministic']:
                    logger.warning('This is a non-deterministic site, so the real PFN might be different from the on suggested')
                    rse_attr = client.list_rse_attributes(rse)
                    naming_convention = rse_attr.get('naming_convention', None)
                    parents = [did for did in client.list_parent_dids(scope, name)]
                    if len(parents) > 1:
                        logger.warning('The file has multiple parents')
                    for did in parents:
                        if did['type'] == 'DATASET':
                            path = construct_surl(did['name'], name, naming_convention=naming_convention)
                            pfn = ''.join([proto.attributes['scheme'],
                                           '://',
                                           proto.attributes['hostname'],
                                           ':',
                                           str(proto.attributes['port']),
                                           proto.attributes['prefix'],
                                           path if not path.startswith('/') else path[1:]])
                            print(pfn)
                else:
                    logger.error('Unexpected error')
                    return FAILURE
            else:
                print(result)
    return SUCCESS


@exception_handler
def import_data(args):
    """
    %(prog)s list [options] <field1=value1 field2=value2 ...>

    Import data from JSON file to Rucio.

    """
    client = get_client(args)
    import_file_path = args.file_path
    data = None
    print('Start reading file.')
    try:
        with open(import_file_path) as import_file:
            data_string = import_file.read()
            data = parse_response(data_string)
    except ValueError as error:
        print('There was problem with decoding your file.')
        print(error)
        return FAILURE
    except IOError as error:
        print('There was a problem with reading your file.')
        print(error)
        return FAILURE

    if data:
        client.import_data(data)
        print('Data successfully imported.')
        return SUCCESS
    else:
        print('Nothing to import.')
        return FAILURE


@exception_handler
def export_data(args):
    """
    %(prog)s list [options] <field1=value1 field2=value2 ...>

    Export data from Rucio to JSON file.

    """
    client = get_client(args)
    destination_file_path = args.file_path
    print('Start querying data.')
    data = client.export_data()
    try:
        with open(destination_file_path, 'w+') as destination_file:
            destination_file.write(render_json(**data))
            print('File successfully written.')
        print('Data successfully exported to %s' % args.file_path)
        return SUCCESS
    except IOError as error:
        print('There was a problem with reading your file.')
        print(error)
        return FAILURE


@exception_handler
def set_tombstone(args):
    """
    %(prog)s list [options] <field1=value1 field2=value2 ...>

    Set a tombstone on a list of replicas.
    """
    client = get_client(args)
    dids = args.dids
    rse = args.rse
    dids = [dids] if ',' not in dids else dids.split(',')
    dids = [{'scope': did.split(':')[0], 'name': did.split(':')[1], 'rse': rse} for did in dids]
    client.set_tombstone(dids)
    logger.info('Set tombstone successfully on: %s' % args.dids)
    return SUCCESS


def get_parser():
    """
    Returns the argparse parser.
    """
    oparser = argparse.ArgumentParser(prog=os.path.basename(sys.argv[0]), add_help=True)
    subparsers = oparser.add_subparsers()

    # Main arguments
    oparser.add_argument('--version', action='version', version='%(prog)s ' + version.version_string())
    oparser.add_argument('--verbose', '-v', default=False, action='store_true', help="Print more verbose output")
    oparser.add_argument('-H', '--host', dest="host", metavar="ADDRESS", help="The Rucio API host")
    oparser.add_argument('--auth-host', dest="auth_host", metavar="ADDRESS", help="The Rucio Authentication host")
    oparser.add_argument('-a', '--account', dest="issuer", metavar="ACCOUNT", help="Rucio account to use")
    oparser.add_argument('-S', '--auth-strategy', dest="auth_strategy", default=None, help="Authentication strategy (userpass, x509, ssh ...)")
    oparser.add_argument('-T', '--timeout', dest="timeout", type=float, default=None, help="Set all timeout values to SECONDS")
    oparser.add_argument('--vo', dest="vo", metavar="VO", default=None, help="VO to authenticate at.")

    # Options for the userpass auth_strategy
    oparser.add_argument('-u', '--user', dest='username', default=None, help='username')
    oparser.add_argument('-pwd', '--password', dest='password', default=None, help='password')
    # Options for defining the OIDC scope# Options for defining remaining OIDC parameters
    oparser.add_argument('--oidc-user', dest='oidc_username', default=None, help='OIDC username')
    oparser.add_argument('--oidc-password', dest='oidc_password', default=None, help='OIDC password')
    oparser.add_argument('--oidc-scope', dest='oidc_scope', default='openid profile', help='Defines which (OIDC) information user will share with Rucio. '
                         + 'Rucio requires at least -sc="openid profile". To request refresh token for Rucio, scope must include "openid offline_access" and '  # NOQA: W503
                         + 'there must be no active access token saved on the side of the currently used Rucio Client.')  # NOQA: W503
    oparser.add_argument('--oidc-audience', dest='oidc_audience', default=None, help='Defines which audience are tokens requested for.')
    oparser.add_argument('--oidc-auto', dest='oidc_auto', default=False, action='store_true', help='If not specified, username and password credentials are not required and users will be given a URL '
                         + 'to use in their browser. If specified, the users explicitly trust Rucio with their IdP credentials.')  # NOQA: W503
    oparser.add_argument('--oidc-polling', dest='oidc_polling', default=False, action='store_true', help='If not specified, user will be asked to enter a code returned by the browser to the command line. '
                         + 'If --polling is set, Rucio Client should get the token without any further interaction of the user. This option is active only if --auto is *not* specified.')  # NOQA: W503
    oparser.add_argument('--oidc-refresh-lifetime', dest='oidc_refresh_lifetime', default=None, help='Max lifetime in hours for this an access token will be refreshed by asynchronous Rucio daemon. '
                         + 'If not specified, refresh will be stopped after 4 days. This option is effective only if --oidc-scope includes offline_access scope for a refresh token to be granted to Rucio.')  # NOQA: W503
    oparser.add_argument('--oidc-issuer', dest='oidc_issuer', default=None,
                         help='Defines which Identity Provider is goign to be used. The issuer string must correspond '
                         + 'to the keys configured in the /etc/idpsecrets.json auth server configuration file.')  # NOQA: W503

    # Options for the x509  auth_strategy
    oparser.add_argument('--certificate', dest='certificate', default=None, help='Client certificate file')
    oparser.add_argument('--ca-certificate', dest='ca_certificate', default=None, help='CA certificate to verify peer against (SSL)')

    # The import export subparser
    data_parser = subparsers.add_parser('data', help='Import and export data')
    data_subparsers = data_parser.add_subparsers()

    # The import command
    import_parser = data_subparsers.add_parser('import',
                                               help='Import data to Rucio from JSON file.',
                                               formatter_class=argparse.RawDescriptionHelpFormatter,
                                               epilog='Usage example\n'
                                                      '"""""""""""""\n'
                                                      'Import data from the file file.json::\n'
                                                      '\n'
                                                      '    $ rucio-admin data import file.json\n'
                                                      '\n')
    import_parser.add_argument('file_path', action='store', help='File path.')
    import_parser.set_defaults(which='import')

    # The export command
    export_parser = data_subparsers.add_parser('export',
                                               help='Export data from  Rucio to JSON file.',
                                               formatter_class=argparse.RawDescriptionHelpFormatter,
                                               epilog='Usage example\n'
                                                      '"""""""""""""\n'
                                                      'Export data to the file file.json::\n'
                                                      '\n'
                                                      '    $ rucio-admin data export file.json\n'
                                                      '\n')
    export_parser.add_argument('file_path', action='store', help='File path.')
    export_parser.set_defaults(which='export')

    # The account subparser
    account_parser = subparsers.add_parser('account', help='Account methods')
    account_subparser = account_parser.add_subparsers()

    # The list_accounts command
    list_account_parser = account_subparser.add_parser('list',
                                                       help='List Rucio accounts.',
                                                       formatter_class=argparse.RawDescriptionHelpFormatter,
                                                       epilog='Usage example\n'
                                                              '"""""""""""""\n'
                                                              '::\n'
                                                              '\n'
                                                              '    $ rucio-admin account list --type \'user\'\n'
                                                              '\n')
    list_account_parser.add_argument('--type', dest='account_type', action='store', help='Account Type (USER, GROUP, SERVICE)')
    list_account_parser.add_argument('--id', dest='identity', action='store', help='Identity (e.g. DN)')
    list_account_parser.add_argument('--filters', dest='filters', action='store', help='Filter arguments in form `key=value,another_key=next_value`')
    list_account_parser.set_defaults(which='list_accounts')

    # The list_account_attributes command
    list_attr_parser = account_subparser.add_parser('list-attributes',
                                                    help='List attributes for an account.',
                                                    formatter_class=argparse.RawDescriptionHelpFormatter,
                                                    epilog='Usage example\n'
                                                           '"""""""""""""\n'
                                                           '::\n'
                                                           '\n'
                                                           '    $ rucio-admin account list-attributes jdoe\n'
                                                           '    +-------+---------+\n'
                                                           '    | Key   | Value   |\n'
                                                           '    |-------+---------|\n'
                                                           '    | admin | False   |\n'
                                                           '    +-------+---------+\n'
                                                           '\n'
                                                           'Note: this table empty in most cases.\n'
                                                           '\n')
    list_attr_parser.add_argument('account', action='store', help='Account name')
    list_attr_parser.set_defaults(which='list_account_attributes')

    # The add_account_attribute command
    add_attr_parser = account_subparser.add_parser('add-attribute',
                                                   help='Add attribute for an account.',
                                                   formatter_class=argparse.RawDescriptionHelpFormatter,
                                                   epilog='Usage example\n'
                                                          '"""""""""""""\n'
                                                          '::\n'
                                                          '\n'
                                                          '    $ rucio-admin account add-attribute --key \'test\' --value true jdoe\n'
                                                          '\n'
                                                          'Note: no printed stdout.\n'
                                                          '\n')
    add_attr_parser.add_argument('account', action='store', help='Account name')
    add_attr_parser.add_argument('--key', dest='key', action='store', help='Attribute key', required=True)
    add_attr_parser.add_argument('--value', dest='value', action='store', help='Attribute value', required=True)
    add_attr_parser.set_defaults(which='add_account_attribute')

    # The delete_account_attribute command
    delete_attr_parser = account_subparser.add_parser('delete-attribute',
                                                      help='Delete attribute for an account.',
                                                      formatter_class=argparse.RawDescriptionHelpFormatter,
                                                      epilog='Usage example\n'
                                                             '"""""""""""""\n'
                                                             '::\n'
                                                             '\n'
                                                             '   $ rucio-admin account delete-attribute --key \'test\' jdoe\n'
                                                             '\n'
                                                             'Note: no printed stdout.\n'
                                                             '\n')
    delete_attr_parser.add_argument('account', action='store', help='Account name')
    delete_attr_parser.add_argument('--key', dest='key', action='store', help='Attribute key', required=True)
    delete_attr_parser.set_defaults(which='delete_account_attribute')

    # The add_account command
    add_account_parser = account_subparser.add_parser('add',
                                                      help='Add Rucio account.',
                                                      formatter_class=argparse.RawDescriptionHelpFormatter,
                                                      epilog='Usage example\n'
                                                             '"""""""""""""\n'
                                                             '::\n'
                                                             '\n'
                                                             '    $ rucio-admin account add jdoe-sister\n'
                                                             '    Added new account: jdoe-sister\n'
                                                             '\n')
    add_account_parser.set_defaults(which='add_account')
    add_account_parser.add_argument('account', action='store', help='Account name')
    add_account_parser.add_argument('--type', dest='accounttype', default='USER', help='Account Type (USER, GROUP, SERVICE)')
    add_account_parser.add_argument('--email', dest='accountemail', action='store',
                                    help='Email address associated with the account')

    # The disable_account command
    delete_account_parser = account_subparser.add_parser('delete',
                                                         help='Delete Rucio account.',
                                                         formatter_class=argparse.RawDescriptionHelpFormatter,
                                                         epilog='Usage example\n'
                                                                '"""""""""""""\n'
                                                                '::\n'
                                                                '\n'
                                                                '    $ rucio-admin account delete jdoe-sister\n'
                                                                '    Deleted account: jdoe-sister\n'
                                                                '\n')
    delete_account_parser.set_defaults(which='delete_account')
    delete_account_parser.add_argument('acnt', action='store', help='Account name')

    # The info_account command
    info_account_parser = account_subparser.add_parser('info',
                                                       help='Show detailed information about an account.',
                                                       formatter_class=argparse.RawDescriptionHelpFormatter,
                                                       epilog='Usage example\n'
                                                              '"""""""""""""\n'
                                                              '::\n'
                                                              '\n'
                                                              '    $ rucio-admin account info jdoe\n'
                                                              '    status     : ACTIVE\n'
                                                              '    account    : jdoe\n'
                                                              '    account_type : SERVICE\n'
                                                              '    created_at : 2015-02-03T15:51:16\n'
                                                              '    suspended_at : None\n'
                                                              '    updated_at : 2015-02-03T15:51:16\n'
                                                              '    deleted_at : None\n'
                                                              '    email      : None\n'
                                                              '\n')
    info_account_parser.set_defaults(which='info_account')
    info_account_parser.add_argument('account', action='store', help='Account name')

    # The list_account_identities command
    list_account_identities_parser = account_subparser.add_parser('list-identities',
                                                                  help='List all identities (DNs) on an account.',
                                                                  formatter_class=argparse.RawDescriptionHelpFormatter,
                                                                  epilog='Usage example\n'
                                                                         '"""""""""""""\n'
                                                                         '::\n'
                                                                         '\n'
                                                                         '    $ rucio-admin account list-identities jdoe\n'
                                                                         '    Identity: /C=DE/O=GermanGrid/OU=Desy/CN=Joe Doe,	type: X509\n'
                                                                         '    Identity: jdoe@CERN.CH,	type: GSS\n'
                                                                         '    Identity: /DC=ch/DC=cern/OU=Organic Units/OU=Users/CN=jdoe/CN=707654/CN=Joe Doe,	type: X509\n'
                                                                         '\n')
    list_account_identities_parser.set_defaults(which='list_identities')
    list_account_identities_parser.add_argument('account', action='store', help='Account name')

    # The set-limits command
    set_account_limits_parser = account_subparser.add_parser('set-limits',
                                                             help='Set the limits for the provided account at given RSE.',
                                                             formatter_class=argparse.RawDescriptionHelpFormatter,
                                                             epilog='Usage example\n'
                                                                    '"""""""""""""\n'
                                                                    '::\n'
                                                                    '\n'
                                                                    '    $ rucio-admin account set-limits jdoe DESY-ZN_DATADISK 1000000000000\n'
                                                                    '    Set account limit for account jdoe on RSE DESY-ZN_DATADISK: 1.000 TB\n'
                                                                    '\n'
                                                                    'Note: the order of perameters is fixed: account, rse, bytes.\n'
                                                                    '\n')
    set_account_limits_parser.set_defaults(which='set_limits')
    set_account_limits_parser.add_argument('account', action='store', help='Account name')
    set_account_limits_parser.add_argument('rse', action='store', help='RSE boolean expression')
    set_account_limits_parser.add_argument('bytes', action='store', help='Value can be specified in bytes ("10000"), with a storage unit ("10GB"), or "infinity"')
    set_account_limits_parser.add_argument('locality', action='store', nargs='?', default='local', choices=['local', 'global'], help='Global or local limit scope. Default: "local"')

    # The account-limit subparser
    get_account_limits_parser = account_subparser.add_parser('get-limits',
                                                             help='To get the account limits on an RSE.',
                                                             formatter_class=argparse.RawDescriptionHelpFormatter,
                                                             epilog='Usage example\n'
                                                                    '"""""""""""""\n'
                                                                    '::\n'
                                                                    '\n'
                                                                    '    $ rucio-admin account get-limits jdoe DESY-ZN_DATADISK\n'
                                                                    '    Quota on DESY-ZN_DATADISK for jdoe : 1.000 TB\n'
                                                                    'Note: the order of parameters is fixed: account, rse.\n'
                                                                    '\n')
    get_account_limits_parser.set_defaults(which='get_limits')
    get_account_limits_parser.add_argument('account', action='store', help='Account name')
    get_account_limits_parser.add_argument('rse', action='store', help='The RSE name')
    get_account_limits_parser.add_argument('locality', action='store', nargs='?', default='local', choices=['local', 'global'], help='Global or local limit scope. Default: "local"')

    # The delete_quota command
    delete_account_limits_parser = account_subparser.add_parser('delete-limits',
                                                                help='Delete limites for an account at given RSE.',
                                                                formatter_class=argparse.RawDescriptionHelpFormatter,
                                                                epilog='Usage example\n'
                                                                       '"""""""""""""\n'
                                                                       '::\n'
                                                                       '\n'
                                                                       '    $ rucio-admain account delete-limits jdoe DESY-ZN_DATADISK\n'
                                                                       '    Deleted account limit for account jdoe and RSE DESY-ZN_DATADISK\n'
                                                                       '\n'
                                                                       'Note: the order of parameters is fixed: account, rse.\n'
                                                                       '\n')
    delete_account_limits_parser.set_defaults(which='delete_limits')
    delete_account_limits_parser.add_argument('account', action='store', help='Account name')
    delete_account_limits_parser.add_argument('rse', action='store', help='RSE name')
    delete_account_limits_parser.add_argument('locality', action='store', nargs='?', default='local', choices=['local', 'global'], help='Global or local limit scope. Default: "local"')

    # Ban/unban operations not implemented yet
    ban_account_limits_parser = account_subparser.add_parser('ban',
                                                             help='Disable an account.',
                                                             formatter_class=argparse.RawDescriptionHelpFormatter,
                                                             epilog='Usage example\n'
                                                                    '"""""""""""""\n'
                                                                    '::\n'
                                                                    '\n'
                                                                    '    $ rucio-admin account ban --account jdoe\n'
                                                                    '    Account jdoe banned\n'
                                                                    '\n'
                                                                    'Note: in case of accidental ban, use unban.\n'
                                                                    'CAUTION: the account is completely disabled.\n'
                                                                    '\n')
    ban_account_limits_parser.set_defaults(which='ban_account')
    ban_account_limits_parser.add_argument('--account', dest='account', action='store', help='Account name', required=True)

    unban_account_limits_parser = account_subparser.add_parser('unban',
                                                               help='Unban a banned account. The account is mandatory parameter.',
                                                               formatter_class=argparse.RawDescriptionHelpFormatter,
                                                               epilog='Usage example\n'
                                                                      '"""""""""""""\n'
                                                                      '::\n'
                                                                      '\n'
                                                                      '    $ rucio-admin account unban --account jdoe\n'
                                                                      '    Account jdoe unbanned\n'
                                                                      '\n')
    unban_account_limits_parser.set_defaults(which='unban_account')
    unban_account_limits_parser.add_argument('--account', dest='account', action='store', help='Account name', required=True)

    # Update account subparser
    update_account_parser = account_subparser.add_parser('update',
                                                         help='Update an account.',
                                                         formatter_class=argparse.RawDescriptionHelpFormatter,
                                                         epilog='Usage example\n'
                                                                '"""""""""""""\n'
                                                                '::\n'
                                                                '\n'
                                                                '    $ rucio-admin account update --account jdoe --key email --value test\n'
                                                                '    Account jdoe updated\n'
                                                                '\n')
    update_account_parser.set_defaults(which='update_account')
    update_account_parser.add_argument('--account', dest='account', action='store', help='Account name', required=True)
    update_account_parser.add_argument('--key', dest='key', action='store', help='Account parameter', required=True)
    update_account_parser.add_argument('--value', dest='value', action='store', help='Account parameter value', required=True)

    # The identity subparser
    identity_parser = subparsers.add_parser('identity', help='Identity methods')
    identity_subparser = identity_parser.add_subparsers()

    # The identity_add command
    identity_add_parser = identity_subparser.add_parser('add',
                                                        help='Grant an identity access to an account.',
                                                        formatter_class=argparse.RawDescriptionHelpFormatter,
                                                        epilog='Usage example\n'
                                                               '"""""""""""""\n'
                                                               '\n'
                                                               'To add an identity of X509 type::\n'
                                                               '\n'
                                                               '    $ rucio-admin identity add --account jdoe --type X509 --id \'/DC=ch/DC=cern/OU=Organic Units/OU=Users/CN=jdoe/CN=707658/CN=Joe Doe\' --email jdoe@cern.ch\n'
                                                               '    Added new identity to account: /DC=ch/DC=cern/OU=Organic Units/OU=Users/CN=jdoe/CN=707658/CN=Joe Doe-jdoe\n'
                                                               '    \n'
                                                               '    $ rucio-admin account list-identities jdoe\n'
                                                               '    Identity: /DC=ch/DC=cern/OU=Organic Units/OU=Users/CN=jdoe/CN=707658/CN=Joe Doe,	type: X509\n'
                                                               '\n'
                                                               'Note: please keep the DN inside quota marks.\n'
                                                               '\n'
                                                               'To add an identity of GSS type::\n'
                                                               '\n'
                                                               '    $ rucio-admin identity add --account jdoe --type GSS --email jdoe@cern.ch --id jdoe@CERN.CH\n'
                                                               '    Added new identity to account: jdoe@CERN.CH-jdoe\n'
                                                               '    \n'
                                                               '    $ rucio-admin account list-identities jdoe\n'
                                                               '    Identity: jdoe@CERN.CH,	type: GSS\n'
                                                               '    Identity: /DC=ch/DC=cern/OU=Organic Units/OU=Users/CN=jdoe/CN=707658/CN=Joe Doe,	type: X509\n'
                                                               '\n')
    identity_add_parser.set_defaults(which='identity_add')
    identity_add_parser.add_argument('--account', dest='account', action='store', help='Account name', required=True)
    identity_add_parser.add_argument('--type', dest='authtype', action='store', choices=['X509', 'GSS', 'USERPASS', 'SSH', 'SAML', 'OIDC'], help='Authentication type [X509|GSS|USERPASS|SSH|SAML|OIDC]', required=True)
    identity_add_parser.add_argument('--id', dest='identity', action='store', help='Identity', required=True)
    identity_add_parser.add_argument('--email', dest='email', action='store', help='Email address associated with the identity', required=True)
    identity_add_parser.add_argument('--password', dest='password', action='store', help='Password if authtype is USERPASS', required=False)

    # The identity_delete command
    identity_delete_parser = identity_subparser.add_parser('delete',
                                                           help="Revoke an identity's access to an account. The mandatory parameters are account, type and identity.",
                                                           formatter_class=argparse.RawDescriptionHelpFormatter,
                                                           epilog='Usage example\n'
                                                                  '"""""""""""""\n'
                                                                  '::\n'
                                                                  '\n'
                                                                  '    $ rucio-admin identity delete --account jdoe --type X509 --id \'/DC=ch/DC=cern/OU=Organic Units/OU=Users/CN=jdoe/CN=707658/CN=Joe Doe\'\n'
                                                                  '    Deleted identity: /DC=ch/DC=cern/OU=Organic Units/OU=Users/CN=jdoe/CN=707658/CN=Joe Doe\n'
                                                                  '\n'
                                                                  'Note: if the identity was accidentaly deleted, use add option.\n'
                                                                  '\n')
    identity_delete_parser.set_defaults(which='identity_delete')
    identity_delete_parser.add_argument('--account', dest='account', action='store', help='Account name', required=True)
    identity_delete_parser.add_argument('--type', dest='authtype', action='store', choices=['X509', 'GSS', 'USERPASS', 'SSH', 'SAML', 'OIDC'], help='Authentication type [X509|GSS|USERPASS|SSH|SAML|OIDC]', required=True)
    identity_delete_parser.add_argument('--id', dest='identity', action='store', help='Identity', required=True)

    # The RSE subparser
    rse_parser = subparsers.add_parser('rse', help='RSE (Rucio Storage Element) methods')
    rse_subparser = rse_parser.add_subparsers()

    # The list_rses command
    list_rse_parser = rse_subparser.add_parser('list',
                                               help='List all RSEs.',
                                               formatter_class=argparse.RawDescriptionHelpFormatter,
                                               epilog='Usage example\n'
                                                      '"""""""""""""\n'
                                                      'To list all rses::\n'
                                                      '\n'
                                                      '    $ rucio-admin rse list'
                                                      '\n'
                                                      'Note: same as rucio list-rses\n'
                                                      '\n'
                                                      'To list special class of rses::\n'
                                                      '\n'
                                                      '    $ rucio list-rses --expression \"tier=2&type=DATADISK\"\n'
                                                      '\n')
    list_rse_parser.set_defaults(which='list_rses')

    # The add_rse command
    add_rse_parser = rse_subparser.add_parser('add',
                                              help='Add new RSE.',
                                              formatter_class=argparse.RawDescriptionHelpFormatter,
                                              epilog='Example Usage\n'
                                                     '"""""""""""""\n'
                                                     '::\n'
                                                     '\n'
                                                     '    $ rucio-admin rse add JDOES-TEST_DATADISK\n'
                                                     '    Added new deterministic RSE: JDOES-TEST_DATADISK\n'
                                                     '\n'
                                                     '    $ rucio-admin rse add --non-deterministic JDOES-TEST_DATATAPE\n'
                                                     '    Added new non-deterministic RSE: JDOES-TEST_DATATAPE\n'
                                                     '\n')
    add_rse_parser.set_defaults(which='add_rse')
    add_rse_parser.add_argument('rse', action='store', help='RSE name')
    add_rse_parser.add_argument('--non-deterministic', action='store_true', help='Create RSE in non-deterministic mode')

    # The update_rse command
    update_rse_parser = rse_subparser.add_parser('update',
                                                 help='Update RSE settings.',
                                                 formatter_class=argparse.RawDescriptionHelpFormatter,
                                                 epilog='Example Usage\n'
                                                        '"""""""""""""\n'
                                                        '::\n'
                                                        '\n'
                                                        '    $ rucio-admin rse update --param availability_write --value False\n'
                                                        '\n'
                                                        '\n')
    update_rse_parser.set_defaults(which='update_rse')
    update_rse_parser.add_argument('--rse', dest='rse', action='store', help='RSE name')
    update_rse_parser.add_argument('--setting', dest='param', action='store', help="One of availability_read, availability_write, availability_delete, name, latitude, longitude, time_zone, region_code, country_name, or city")
    update_rse_parser.add_argument('--value', dest='value', action='store', help='Value for the new setting configuration.')

    # The info_rse command
    info_rse_parser = rse_subparser.add_parser('info',
                                               help='Information about RSE.',
                                               formatter_class=argparse.RawDescriptionHelpFormatter,
                                               epilog='Usage example\n'
                                                      '"""""""""""""\n'
                                                      'Information about a RSE::\n'
                                                      '\n'
                                                      '    $ rucio-admin rse info JDOES-TEST_DATADISK\n'
                                                      '    Settings:\n'
                                                      '    =========\n'
                                                      '      third_party_copy_protocol: 1\n'
                                                      '      rse_type: DISK\n'
                                                      '      domain: [u\'lan\', u\'wan\']\n'
                                                      '      availability_delete: True\n'
                                                      '      delete_protocol: 1\n'
                                                      '      rse: JDOES-TEST_DATADISK\n'
                                                      '      deterministic: True\n'
                                                      '      write_protocol: 1\n'
                                                      '      read_protocol: 1\n'
                                                      '      staging_area: False\n'
                                                      '      credentials: None\n'
                                                      '      availability_write: True\n'
                                                      '      lfn2pfn_algorithm: default\n'
                                                      '      availability_read: True\n'
                                                      '      volatile: False\n'
                                                      '      id: 9c54c73cbd534450b2202a576f809f1f\n'
                                                      '    Attributes:\n'
                                                      '    ===========\n'
                                                      '      JDOES-TEST_DATADISK: True\n'
                                                      '    Protocols:\n'
                                                      '    ==========\n'
                                                      '    Usage:\n'
                                                      '    ======\n'
                                                      '      rucio\n'
                                                      '      used: 0\n'
                                                      '      rse: JDOES-TEST_DATADISK\n'
                                                      '      updated_at: 2018-02-16 13:08:28\n'
                                                      '      free: None\n'
                                                      '      source: rucio\n'
                                                      '      total: 0\n'
                                                      '\n'
                                                      'Note: alternatively:  rucio list-rse-usage JDOES-TEST_DATADISK.\n'
                                                      '\n')
    info_rse_parser.set_defaults(which='info_rse')
    info_rse_parser.add_argument('rse', action='store', help='RSE name')

    # The set_attribute_rse command
    set_attribute_rse_parser = rse_subparser.add_parser('set-attribute',
                                                        help='Add RSE attribute(key-value pair).',
                                                        formatter_class=argparse.RawDescriptionHelpFormatter,
                                                        epilog='Usage example\n'
                                                               '"""""""""""""\n'
                                                               '::\n'
                                                               '\n'
                                                               '    $ rucio-admin rse set-attribute --rse JDOES-TEST_DATADISK --key owner --value jdoe\n'
                                                               '    Added new RSE attribute for JDOES-TEST_DATADISK: owner-jdoe\n'
                                                               '\n'
                                                               'CAUTION: the existing attribute can be overwritten. Check rucio list-rse-attributes JDOES-TEST_DATADISK before setting an attribute.\n'
                                                               '\n')
    set_attribute_rse_parser.set_defaults(which='set_attribute_rse')
    set_attribute_rse_parser.add_argument('--rse', dest='rse', action='store', help='RSE name', required=True)
    set_attribute_rse_parser.add_argument('--key', dest='key', action='store', help='Attribute key', required=True)
    set_attribute_rse_parser.add_argument('--value', dest='value', action='store', help='Attribute value', required=True)

    # The delete_attribute_rse command
    delete_attribute_rse_parser = rse_subparser.add_parser('delete-attribute',
                                                           help='Delete a RSE attribute(key-value pair).',
                                                           formatter_class=argparse.RawDescriptionHelpFormatter,
                                                           epilog='Usage example\n'
                                                                  '"""""""""""""\n'
                                                                  '::\n'
                                                                  '\n'
                                                                  '    $ rucio-admin rse delete-attribute --rse JDOES-TEST_DATADISK --key owner --value jdoe\n'
                                                                  '    Deleted RSE attribute for JDOES-TEST_DATADISK: owner-jdoe\n'
                                                                  '\n')
    delete_attribute_rse_parser.set_defaults(which='delete_attribute_rse')
    delete_attribute_rse_parser.add_argument('--rse', dest='rse', action='store', help='RSE name', required=True)
    delete_attribute_rse_parser.add_argument('--key', dest='key', action='store', help='Attribute key', required=True)
    delete_attribute_rse_parser.add_argument('--value', dest='value', action='store', help='Attribute value', required=True)

    # The add_distance_rses command
    add_distance_rses_parser = rse_subparser.add_parser('add-distance',
                                                        help='Set the distance between a pair of RSEs.',
                                                        formatter_class=argparse.RawDescriptionHelpFormatter,
                                                        epilog='Usage example\n'
                                                               '"""""""""""""\n'
                                                               '::\n'
                                                               '\n'
                                                               '    $ rucio-admin rse add-distance JDOES-TEST2_DATADISK JDOES-TEST_DATADISK\n'
                                                               '    Set distance from JDOES-TEST2_DATADISK to JDOES-TEST_DATADISK to 1 with ranking 1/n'
                                                               '\n'
                                                               'Note::\n'
                                                               '\n'
                                                               '    --distance and --ranking can range (0-11), 0 is the closest\n'
                                                               'Note: order of RSEs is fixed: source, destination\n'
                                                               '\n')
    add_distance_rses_parser.set_defaults(which='add_distance_rses')
    add_distance_rses_parser.add_argument(dest='source', action='store', help='Source RSE name')
    add_distance_rses_parser.add_argument(dest='destination', action='store', help='Destination RSE name')
    add_distance_rses_parser.add_argument('--distance', dest='distance', default=1, type=int, help='Distance between RSEs')
    add_distance_rses_parser.add_argument('--ranking', dest='ranking', default=1, type=int, help='Ranking of link')

    # The update_distance_rses command
    update_distance_rses_parser = rse_subparser.add_parser('update-distance',
                                                           help='Update the existing distance or ranking between a pair of RSEs. The mandatory parameters are source, destination and distance or ranking.',
                                                           formatter_class=argparse.RawDescriptionHelpFormatter,
                                                           epilog='Usage example\n'
                                                                  '"""""""""""""\n'
                                                                  '::\n'
                                                                  '\n'
                                                                  '    $ rucio-admin rse update-distance JDOES-TEST_DATADISK JDOES-TEST2_DATADISK --ranking 10\n'
                                                                  '    Update distance information from JDOES-TEST_DATADISK to JDOES-TEST2_DATADISK:\n'
                                                                  '    - Ranking set to 10\n'
                                                                  '\n'
                                                                  'Note::\n'
                                                                  '\n'
                                                                  '    --distance can be set in range (0-11), 0 is the closest\n'
                                                                  '    --ranking can be set in range (-inf+inf), the larger the better\n'
                                                                  'Note: order of RSEs is fixed: source, destination.\n'
                                                                  'Note: ranking is updated dynamically against coditions at grid.\n'
                                                                  '\n')
    update_distance_rses_parser.set_defaults(which='update_distance_rses')
    update_distance_rses_parser.add_argument(dest='source', action='store', help='Source RSE name')
    update_distance_rses_parser.add_argument(dest='destination', action='store', help='Destination RSE name')
    update_distance_rses_parser.add_argument('--distance', dest='distance', type=int, help='Distance between RSEs')
    update_distance_rses_parser.add_argument('--ranking', dest='ranking', type=int, help='Ranking of link')

    # The get_distance_rses command
    get_distance_rses_parser = rse_subparser.add_parser('get-distance',
                                                        help='Get the distance information between a pair of RSEs.',
                                                        formatter_class=argparse.RawDescriptionHelpFormatter,
                                                        epilog='Usage example\n'
                                                               '"""""""""""""\n'
                                                               '::\n'
                                                               '\n'
                                                               '    $ rucio-admin rse get-distance JDOES-TEST_DATADISK JDOES-TEST2_DATADISK\n'
                                                               '    Distance information from JDOES-TEST_DATADISK to JDOES-TEST2_DATADISK: distance=3, ranking=10\n'
                                                               '\n'
                                                               'Note: order of RSEs is fixed: source, destination.\n'
                                                               '\n')
    get_distance_rses_parser.set_defaults(which='get_distance_rses')
    get_distance_rses_parser.add_argument(dest='source', action='store', help='Source RSE name')
    get_distance_rses_parser.add_argument(dest='destination', action='store', help='Destination RSE name')

    # The get_attribute_rse command
    get_attribute_rse_parser = rse_subparser.add_parser('get-attribute',
                                                        help='List RSE attributes.',
                                                        formatter_class=argparse.RawDescriptionHelpFormatter,
                                                        epilog='Usage example\n'
                                                               '"""""""""""""\n'
                                                               '::\n'
                                                               '\n'
                                                               '    $ rucio-admin rse get-attribute JDOES-TEST_DATADISK\n'
                                                               '    owner: jdoe\n'
                                                               '    JDOES-TEST_DATADISK: True\n'
                                                               '\n'
                                                               'Note: alternatively: rucio list-rse-attributes JDOES-TEST_DATADISK.\n'
                                                               '\n')
    get_attribute_rse_parser.set_defaults(which='get_attribute_rse')
    get_attribute_rse_parser.add_argument(dest='rse', action='store', help='RSE name')

    # The add_protocol_rse command
    add_protocol_rse_parser = rse_subparser.add_parser('add-protocol',
                                                       help='Add a protocol and its settings to a RSE.',
                                                       formatter_class=argparse.RawDescriptionHelpFormatter,
                                                       epilog='Usage example\n'
                                                              '"""""""""""""\n'
                                                              '::\n'
                                                              '\n'
                                                              '    $ rucio-admin rse add-protocol --hostname jdoes.test.org --scheme gsiftp --prefix \'/atlasdatadisk/rucio/\' --port 8443 JDOES-TEST_DATADISK\n'
                                                              '\n'
                                                              'Note: no printed stdout.\n'
                                                              'Note: examples of optional parametres::\n'
                                                              '\n'
                                                              '    --space-token DATADISK\n'
                                                              '    --web-service-path \'/srm/managerv2?SFN=\'\n'
                                                              '    --port 8443\n'
                                                              '    --impl \'rucio.rse.protocols.gfalv2.Default\'\n'
                                                              '      (for other protocol implementation, replace gfal2 with impl. name, e.g. srm)\n'
                                                              '    --domain-json\n'
                                                              '    --extended-attributes-json example.json\n'
                                                              '      where example.json contains dict {\'attr_name\':\'value\', ...}\n'
                                                              '\n')
    add_protocol_rse_parser.set_defaults(which='add_protocol_rse')
    add_protocol_rse_parser.add_argument(dest='rse', action='store', help='RSE name')
    add_protocol_rse_parser.add_argument('--hostname', dest='hostname', action='store', help='Endpoint hostname', required=True)
    add_protocol_rse_parser.add_argument('--scheme', dest='scheme', action='store', help='Endpoint URL scheme', required=True)
    add_protocol_rse_parser.add_argument('--prefix', dest='prefix', action='store', help='Endpoint URL path prefix', required=True)
    add_protocol_rse_parser.add_argument('--space-token', dest='space_token', action='store', help='Space token name (SRM-only)')
    add_protocol_rse_parser.add_argument('--web-service-path', dest='web_service_path', action='store', help='Web service URL (SRM-only)')
    add_protocol_rse_parser.add_argument('--port', dest='port', action='store', type=int, help='URL port')
    add_protocol_rse_parser.add_argument('--impl', dest='impl', default='rucio.rse.protocols.gfalv2.Default', action='store', help='Transfer protocol implementation to use')
    add_protocol_rse_parser.add_argument('--domain-json', dest='domain_json', action='store', type=json.loads, help='JSON describing the WAN / LAN setup')
    add_protocol_rse_parser.add_argument('--extended-attributes-json', dest='ext_attr_json', action='store', type=json.loads, help='JSON describing any extended attributes')

    # The del_protocol_rse command
    del_protocol_rse_parser = rse_subparser.add_parser('delete-protocol',
                                                       help='Delete a protocol from a RSE.',
                                                       formatter_class=argparse.RawDescriptionHelpFormatter,
                                                       epilog='Usage example\n'
                                                              '"""""""""""""\n'
                                                              '::\n'
                                                              '\n'
                                                              '   $ rucio-admin rse delete-protocol  --scheme gsiftp JDOES-TEST_DATADISK\n'
                                                              '\n'
                                                              'Note: no printed stdout.\n'
                                                              '\n')
    del_protocol_rse_parser.set_defaults(which='del_protocol_rse')
    del_protocol_rse_parser.add_argument(dest='rse', action='store', help='RSE name')
    del_protocol_rse_parser.add_argument('--hostname', dest='hostname', action='store', help='Endpoint hostname')
    del_protocol_rse_parser.add_argument('--scheme', dest='scheme', action='store', help='Endpoint URL scheme', required=True)
    del_protocol_rse_parser.add_argument('--port', dest='port', action='store', type=int, help='URL port')

    # The disable_location command
    disable_rse_parser = rse_subparser.add_parser('delete',
                                                  help='Disable RSE.',
                                                  formatter_class=argparse.RawDescriptionHelpFormatter,
                                                  epilog='Usage example\n'
                                                         '"""""""""""""\n'
                                                         '::\n'
                                                         '\n'
                                                         '   $ rucio-admin rse delete JDOES-TEST2_DATADISK\n'
                                                         '\n'
                                                         'Note: no printed stdout.\n'
                                                         'CAUTION: all information about the RSE might be lost!\n'
                                                         '\n')
    disable_rse_parser.set_defaults(which='disable_rse')
    disable_rse_parser.add_argument('rse', action='store', help='RSE name')

    # The scope subparser
    scope_parser = subparsers.add_parser('scope', help='Scope methods')
    scope_subparser = scope_parser.add_subparsers()

    # The add_scope command
    add_scope_parser = scope_subparser.add_parser('add',
                                                  help='Add scope.',
                                                  formatter_class=argparse.RawDescriptionHelpFormatter,
                                                  epilog='Usage example\n'
                                                         '"""""""""""""\n'
                                                         '::\n'
                                                         '\n'
                                                         '    $ rucio-admin scope add --scope user.jdoe --account jdoe\n'
                                                         '    Added new scope to account: user.jdoe-jdoe\n'
                                                         '\n')
    add_scope_parser.set_defaults(which='add_scope')
    add_scope_parser.add_argument('--account', dest='account', action='store', help='Account name', required=True)
    add_scope_parser.add_argument('--scope', dest='scope', action='store', help='Scope name', required=True)

    # The list_scope command
    list_scope_parser = scope_subparser.add_parser('list',
                                                   help='List scopes.',
                                                   formatter_class=argparse.RawDescriptionHelpFormatter,
                                                   epilog='Usage example\n'
                                                          '"""""""""""""\n'
                                                          '::\n'
                                                          '\n'
                                                          '    $ rucio-admin scope list --account jdoe\n'
                                                          '    user.jdoe\n'
                                                          '\n'
                                                          'Note: alternatively: rucio list-scopes.\n'
                                                          '\n')
    list_scope_parser.set_defaults(which='list_scopes')
    list_scope_parser.add_argument('--account', dest='account', action='store', help='Account name')

    # The config subparser
    config_parser = subparsers.add_parser('config',
                                          help='Configuration methods. The global configuration of data mangement system can by modified.',
                                          formatter_class=argparse.RawDescriptionHelpFormatter,
                                          epilog='''e.g. quotas, daemons, rses''')
    config_subparser = config_parser.add_subparsers()

    # The get_config command
    get_config_parser = config_subparser.add_parser('get',
                                                    help='Get matching configuration.',
                                                    formatter_class=argparse.RawDescriptionHelpFormatter,
                                                    epilog='Usage example\n'
                                                           '"""""""""""""\n'
                                                           '::\n'
                                                           '\n'
                                                           '    $ rucio-admin config get --section quota\n'
                                                           '    [quota]\n'
                                                           '    LOCALGROUPDISK=95\n'
                                                           '    SCRATCHDISK=30\n'
                                                           '    USERDISK=30\n'
                                                           '\n'
                                                           'Note: to list other sections: rucio-admin config get.\n'
                                                           '\n')
    get_config_parser.set_defaults(which='get_config')
    get_config_parser.add_argument('--section', dest='section', action='store', help='Section name', required=False)
    get_config_parser.add_argument('--option', dest='option', action='store', help='Option name', required=False)

    # The set_config_option command
    set_config_parser = config_subparser.add_parser('set',
                                                    help='Set matching configuration.',
                                                    formatter_class=argparse.RawDescriptionHelpFormatter,
                                                    epilog='Usage example\n'
                                                           '"""""""""""""\n'
                                                           '::\n'
                                                           '\n'
                                                           '    $ rucio-admin config set --section limitsscratchdisk --option testlimit --value 30\n'
                                                           '    Set configuration: limitsscratchdisk.testlimit=30\n'
                                                           '\n'
                                                           'CAUTION: you might not intend to change global configuration!\n'
                                                           '\n')
    set_config_parser.set_defaults(which='set_config_option')
    set_config_parser.add_argument('--section', dest='section', action='store', help='Section name', required=True)
    set_config_parser.add_argument('--option', dest='option', action='store', help='Option name', required=True)
    set_config_parser.add_argument('--value', dest='value', action='store', help='String-encoded value', required=True)

    # The delete_config_option command
    delete_config_parser = config_subparser.add_parser('delete',
                                                       help='Delete matching configuration.',
                                                       formatter_class=argparse.RawDescriptionHelpFormatter,
                                                       epilog='Usage example\n'
                                                              '"""""""""""""\n'
                                                              '::\n'
                                                              '\n'
                                                              '    $ rucio-admin config delete --section limitsscratchdisk --option testlimit\n'
                                                              '    Deleted section \'limitsscratchdisk\' option \'testlimit\'\n'
                                                              '\n'
                                                              'CAUTION: you might not intend to change global configuration!\n'
                                                              '\n')
    delete_config_parser.set_defaults(which='delete_config_option')
    delete_config_parser.add_argument('--section', dest='section', action='store', help='Section name', required=True)
    delete_config_parser.add_argument('--option', dest='option', action='store', help='Option name', required=True)

    # The subscription parser
    subs_parser = subparsers.add_parser('subscription', help='Subscription methods. The methods for automated and regular processing of some specific rules.')
    subs_subparser = subs_parser.add_subparsers()

    # The add-subscription command
    add_sub_parser = subs_subparser.add_parser('add',
                                               help='Add subscription',
                                               formatter_class=argparse.RawDescriptionHelpFormatter,
                                               epilog='Usage example\n'
                                                      '"""""""""""""\n'
                                                      '::\n'
                                                      '\n'
                                                      '    $ rucio-admin subscription add --lifetime 2 --account jdoe --priority 1 jdoes_txt_files_on_datadisk\n'
                                                      '    \'{\"scope\": [\"user.jdoe\"], \"datatype\": [\"txt\"]}\' \'[{\"copies\": 1, \"rse_expression\": \"JDOES-TEST_DATADISK\", \"lifetime\": 3600, \"activity\": \"User Subscriptions\"}]\'\n'
                                                      '    \'keeping replica on jdoes disk for 60 mins\'\n'
                                                      '    Subscription added 9a89cc8e692f4cabb8836fdafd884c5a\n'
                                                      '\n'
                                                      'Note: priority can range from 1 to infinity. Internal share for given account.\n'
                                                      '\n')
    add_sub_parser.set_defaults(which='add_subscription')
    add_sub_parser.add_argument(dest='name', action='store', help='Subscription name')
    add_sub_parser.add_argument(dest='filter', action='store', help='DID filter (eg \'{"scope": ["tests"], "project": ["data12_8TeV"]}\')')
    add_sub_parser.add_argument(dest='replication_rules', action='store', help='Replication rules (eg \'[{"copies": 2, "rse_expression": "tier=2", "lifetime": 3600, "activity": "Functional Tests", "weight": "mou"}]\')')
    add_sub_parser.add_argument(dest='comments', action='store', help='Comments on subscription')
    add_sub_parser.add_argument('--lifetime', dest='lifetime', action='store', type=int, help='Subscription lifetime (in days)')
    add_sub_parser.add_argument('--account', dest='subs_account', action='store', help='Account name')
    add_sub_parser.add_argument('--priority', dest='priority', action='store', help='The priority of the subscription')
    # retroactive and dry_run hard-coded for now

    # The list-subscriptions command
    list_sub_parser = subs_subparser.add_parser('list',
                                                help='List subscriptions',
                                                formatter_class=argparse.RawDescriptionHelpFormatter,
                                                epilog='Usage example\n'
                                                       '"""""""""""""\n'
                                                       '::\n'
                                                       '\n'
                                                       '    $ rucio-admin subscription list --account jdoe\n'
                                                       '    jdoe: jdoes_txt_files_on_datadisk UPDATED\n'
                                                       '    priority: 1\n'
                                                       '    filter: {\'datatype\': [\'txt\'], \'scope\': [\'user.jdoe\']}\n'
                                                       '    rules: [{\'lifetime\': 3600, \'rse_expression\': \'JDOES-TEST_DATADISK\', \'copies\': 1, \'activity\': \'User Subscriptions\'}]\n'
                                                       '    comments: keeping replica on jdoes disk for 60 mins\n'
                                                       '\n')
    list_sub_parser.set_defaults(which='list_subscriptions')
    list_sub_parser.add_argument('--account', dest='subs_account', action='store', help='Account name')
    list_sub_parser.add_argument('--long', dest='long', action='store_true', help='Long listing')
    list_sub_parser.add_argument(dest='name', nargs='?', action='store', help='Subscription name')

    # The update-subscription command
    update_sub_parser = subs_subparser.add_parser('update',
                                                  help='Update subscription',
                                                  formatter_class=argparse.RawDescriptionHelpFormatter,
                                                  epilog='Usage example\n'
                                                         '"""""""""""""\n'
                                                         '::\n'
                                                         '\n'
                                                         '    $ rucio-admin subscription update --lifetime 3 --account jdoe --priority 1 jdoes_txt_files_on_datadisk\n'
                                                         '    \'{\"scope\": [\"user.jdoe\"], \"datatype\": [\"txt\"]}\' \'[{\"copies\": 1, \"rse_expression\": \"JDOES-TEST_DATADISK\", \"lifetime\": 3600, \"activity\": \"User Subscriptions\"}]\n'
                                                         '    keeping replica on jdoes disk for 60 mins, valid until 23.2.2018\n'
                                                         '\n'
                                                         'Note: no printed stdout.\n'
                                                         'Note: all the input parameters are mandatory.\n'
                                                         '::\n'
                                                         '\n'
                                                         '    $ rucio-admin subscription list --account jdoe\n'
                                                         '    jdoe: jdoes_txt_files_on_datadisk UPDATED\n'
                                                         '    priority: 1\n'
                                                         '    filter: {\"datatype\": [\"txt\"], \"scope\": [\"user.jdoe\"]}\n'
                                                         '    rules: [{\"lifetime\": 3600, \"rse_expression\": \"JDOES-TEST_DATADISK\", \"copies\": 1, \"activity\": \"User Subscriptions\"}]\n'
                                                         '    comments: keeping replica on jdoes disk for 60 mins, valid until 23.2.2018\n'
                                                         '\n')
    update_sub_parser.set_defaults(which='update_subscription')
    update_sub_parser.add_argument(dest='name', action='store', help='Subscription name')
    update_sub_parser.add_argument(dest='filter', action='store', help='DID filter (eg \'{"scope": ["tests"], "project": ["data12_8TeV"]}\')')
    update_sub_parser.add_argument(dest='replication_rules', action='store', help='Replication rules (eg \'[{"activity": "Functional Tests", "copies": 2, "rse_expression": "tier=2", "lifetime": 3600, "weight": "mou"}]\')')
    update_sub_parser.add_argument(dest='comments', action='store', help='Comments on subscription')
    update_sub_parser.add_argument('--lifetime', dest='lifetime', action='store', type=int, help='Subscription lifetime (in days)')
    update_sub_parser.add_argument('--account', dest='subs_account', action='store', help='Account name')
    update_sub_parser.add_argument('--priority', dest='priority', action='store', help='The priority of the subscription')
    # subscription policy, retroactive and dry_run hard-coded for now

    # The reevaluate command
    reevaluate_did_for_subscription_parser = subs_subparser.add_parser('reevaluate',
                                                                       help='Reevaluate a list of DIDs against all active subscriptions',
                                                                       formatter_class=argparse.RawDescriptionHelpFormatter,
                                                                       epilog='Usage example\n'
                                                                              '"""""""""""""\n'
                                                                              '::\n'
                                                                              '\n'
                                                                              '    $ rucio-admin subscription reevaluate user.jdoe:jdoes.test.dataset\n'
                                                                              '\n'
                                                                              'Note: no printed stdout.\n'
                                                                              '\n')
    reevaluate_did_for_subscription_parser.set_defaults(which='reevaluate_did_for_subscription')
    reevaluate_did_for_subscription_parser.add_argument(dest='dids', action='store', help='List of DIDs (coma separated)')

    # The replica parser
    rep_parser = subparsers.add_parser('replicas', help='Replica methods')
    rep_subparser = rep_parser.add_subparsers()

    # The declare-bad command
    declare_bad_file_replicas_parser = rep_subparser.add_parser('declare-bad',
                                                                help='Declare bad file replicas',
                                                                formatter_class=argparse.RawDescriptionHelpFormatter,
                                                                epilog='Usage example\n'
                                                                       '"""""""""""""\n'
                                                                       '::\n'
                                                                       '\n'
                                                                       '    $ rucio-admin replicas declare-bad\n'
                                                                       '    srm://se.bfg.uni-freiburg.de:8443/srm/managerv2?SFN=/pnfs/bfg.uni-freiburg.de/data/atlasdatadisk/rucio/user/jdoe/e2/a7/jdoe.TXT.txt --reason \'test only\'\n'
                                                                       '\n'
                                                                       'Note: no printed stdout.\n'
                                                                       '\n'
                                                                       'Note: pfn can be provided, see rucio-admin replicas list-pfns or rucio list-file-replicas\n'
                                                                       '\n')
    declare_bad_file_replicas_parser.set_defaults(which='declare_bad_file_replicas')
    declare_bad_file_replicas_parser.add_argument(dest='listbadfiles', action='store', nargs='*', help='List of bad items. Each can be a PFN (for one replica) or an LFN (for all replicas of the LFN) or a collection DID (for all file replicas in the DID)')
    declare_bad_file_replicas_parser.add_argument('--reason', dest='reason', required=True, action='store', help='Reason')
    declare_bad_file_replicas_parser.add_argument('--inputfile', dest='inputfile', nargs='?', action='store', help='File containing list of bad items')
    declare_bad_file_replicas_parser.add_argument('--allow-collection', dest='allow_collection', action='store_true', help='Allow passing a collection DID as bad item')

    # The declare-temporary-unavailable command
    declare_temporary_unavailable_replicas_parser = rep_subparser.add_parser('declare-temporary-unavailable',
                                                                             help='Declare temporary unavailable replicas',
                                                                             formatter_class=argparse.RawDescriptionHelpFormatter,
                                                                             epilog='Usage example\n'
                                                                                    '"""""""""""""\n'
                                                                                    '::\n'
                                                                                    '\n'
                                                                                    '    $ rucio-admin replicas declare-temporary-unavailable\n'
                                                                                    '    srm://se.bfg.uni-freiburg.de/pnfs/bfg.uni-freiburg.de/data/atlasdatadisk/rucio/user/jdoe/e2/a7/jdoe.TXT.txt --expiration-date 168 --reason \'test only\'\n')
    declare_temporary_unavailable_replicas_parser.set_defaults(which='declare_temporary_unavailable_replicas')
    declare_temporary_unavailable_replicas_parser.add_argument(dest='listbadfiles', action='store', nargs='*', help='List of replicas. Each needs to be a proper PFN including the protocol')
    declare_temporary_unavailable_replicas_parser.add_argument('--reason', dest='reason', required=True, action='store', help='Reason')
    declare_temporary_unavailable_replicas_parser.add_argument('--inputfile', dest='inputfile', nargs='?', action='store', help='File containing list of replicas')
    declare_temporary_unavailable_replicas_parser.add_argument('--expiration-date', dest='expiration_date', action='store', type=int, default=24, help='Timeout in hours when the replicas will become available again. Default 24')

    # The list-pfns command
    list_pfns_parser = rep_subparser.add_parser('list-pfns',
                                                help='List the possible PFN for a file at a site.',
                                                formatter_class=argparse.RawDescriptionHelpFormatter,
                                                epilog='Usage example\n'
                                                       '"""""""""""""\n'
                                                       '::\n'
                                                       '\n'
                                                       '    $ rucio-admin replicas list-pfns \n'
                                                       '    user.jdoe:jdoe.TXT.txt CERN-PROD_SCRATCHDISK srm \'{\"all_states\": False, \"schemes\": [\"srm\"], \"dids\": [{\"scope\": \"user.jdoe\", \"name\": \"jdoe.TXT.txt\"}]}\'\n'
                                                       '    srm://srm-eosatlas.cern.ch:8443/srm/v2/server?SFN=/eos/atlas/atlasscratchdisk/rucio/user/jdoe/e2/a7/jdoe.TXT.txt'
                                                       '\n')
    list_pfns_parser.set_defaults(which='list_pfns')
    list_pfns_parser.add_argument(dest='dids', action='store', help='List of DIDs (coma separated)')
    list_pfns_parser.add_argument(dest='rse', action='store', help='RSE')
    list_pfns_parser.add_argument(dest='protocol', action='store', default='srm', help='The protocol, by default srm, can be one of [root|srm|http(s)].')

    # The set-tombstone command
    set_tombstone_parser = rep_subparser.add_parser('set-tombstone',
                                                    help='Set a tombstone on a replica manually to force deletion. Only works if there is no lock on the replica.',
                                                    formatter_class=argparse.RawDescriptionHelpFormatter,
                                                    epilog='Usage example\n'
                                                           '"""""""""""""\n'
                                                           '::\n'
                                                           '\n'
                                                           '    $ rucio-admin replicas set-tombstone mock:file --rse MOCK'
                                                           '\n')
    set_tombstone_parser.add_argument('dids', action='store', help='One or multiple comma separated DIDs.')
    set_tombstone_parser.add_argument('--rse', action='store', required=True, help='RSE')
    set_tombstone_parser.set_defaults(which='set_tombstone')

    return oparser


if __name__ == '__main__':
    oparser = get_parser()
    argcomplete.autocomplete(oparser)

    if len(sys.argv) == 1:
        oparser.print_help()
        sys.exit(FAILURE)

    args = oparser.parse_args(sys.argv[1:])

    commands = {'add_account': add_account,
                'list_accounts': list_accounts,
                'list_account_attributes': list_account_attributes,
                'add_account_attribute': add_account_attribute,
                'delete_account_attribute': delete_account_attribute,
                'delete_account': delete_account,
                'info_account': info_account,
                'ban_account': ban_account,
                'unban_account': unban_account,
                'update_account': update_account,
                'get_limits': get_limits,
                'set_limits': set_limits,
                'delete_limits': delete_limits,
                'list_identities': list_identities,
                'identity_add': identity_add,
                'identity_delete': identity_delete,
                'add_rse': add_rse,
                'update_rse': update_rse,
                'set_attribute_rse': set_attribute_rse,
                'get_attribute_rse': get_attribute_rse,
                'delete_attribute_rse': delete_attribute_rse,
                'add_distance_rses': add_distance_rses,
                'update_distance_rses': update_distance_rses,
                'get_distance_rses': get_distance_rses,
                'add_protocol_rse': add_protocol_rse,
                'del_protocol_rse': del_protocol_rse,
                'list_rses': list_rses,
                'disable_rse': disable_rse,
                'add_scope': add_scope,
                'list_scopes': list_scopes,
                'info_rse': info_rse,
                'get_config': get_config,
                'set_config_option': set_config_option,
                'delete_config_option': delete_config_option,
                'add_subscription': add_subscription,
                'list_subscriptions': list_subscriptions,
                'update_subscription': update_subscription,
                'reevaluate_did_for_subscription': reevaluate_did_for_subscription,
                'declare_bad_file_replicas': declare_bad_file_replicas,
                'declare_temporary_unavailable_replicas': declare_temporary_unavailable_replicas,
                'list_pfns': list_pfns,
                'import': import_data,
                'export': export_data,
                'set_tombstone': set_tombstone}

    try:
        if args.verbose:
            logger.setLevel(logging.DEBUG)
        start_time = time.time()
        command = commands.get(args.which)
        result = command(args)
        end_time = time.time()
        if args.verbose:
            print("Completed in %-0.4f sec." % (end_time - start_time))
        sys.exit(result)
    except Exception as error:
        logger.error("Strange error: {0}".format(error))
        sys.exit(FAILURE)<|MERGE_RESOLUTION|>--- conflicted
+++ resolved
@@ -29,12 +29,8 @@
 # - Hannes Hansen, <hannes.jakob.hansen@cern.ch>, 2018-2019
 # - Dimitrios Christidis, <dimitrios.christidis@cern.ch>, 2019-2020
 # - Ruturaj Gujar, <ruturaj.gujar23@gmail.com>, 2019
-<<<<<<< HEAD
-# - Jaroslav Guenther <jaroslav.guenther@gmail.com>, 2019
+# - Jaroslav Guenther <jaroslav.guenther@gmail.com>, 2019-2020
 # - Patrick Austin <patrick.austin@stfc.ac.uk>, 2020
-=======
-# - Jaroslav Guenther <jaroslav.guenther@gmail.com>, 2019-2020
->>>>>>> dd8cb760
 #
 # PY3K COMPATIBLE
 
